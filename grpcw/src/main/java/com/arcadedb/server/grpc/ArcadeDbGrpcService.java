--- conflicted
+++ resolved
@@ -21,11 +21,7 @@
 import com.arcadedb.database.Database;
 import com.arcadedb.database.DatabaseFactory;
 import com.arcadedb.database.Document;
-<<<<<<< HEAD
 import com.arcadedb.database.LocalDatabase;
-=======
-import com.arcadedb.database.Identifiable;
->>>>>>> 1c12f849
 import com.arcadedb.database.MutableDocument;
 import com.arcadedb.database.MutableEmbeddedDocument;
 import com.arcadedb.database.RID;
@@ -87,18 +83,11 @@
  */
 public class ArcadeDbGrpcService extends ArcadeDbServiceGrpc.ArcadeDbServiceImplBase {
 
-<<<<<<< HEAD
 	private static final Logger logger = LoggerFactory.getLogger(ArcadeDbGrpcService.class);
 
 	// Pick serializer once
 	private static final JsonSerializer FAST = JsonSerializer.createJsonSerializer().setIncludeVertexEdges(false)
 			.setUseVertexEdgeSize(true).setUseCollectionSizeForEdges(true).setUseCollectionSize(false);
-=======
-  // Pick serializer once
-  private static final JsonSerializer FAST = JsonSerializer.createJsonSerializer().setIncludeVertexEdges(false)
-      .setUseVertexEdgeSize(true)
-      .setUseCollectionSizeForEdges(true).setUseCollectionSize(false);
->>>>>>> 1c12f849
 
 	private static final JsonSerializer SAFE = JsonSerializer.createJsonSerializer().setIncludeVertexEdges(false)
 			.setUseVertexEdgeSize(true).setUseCollectionSizeForEdges(false).setUseCollectionSize(false);
@@ -125,7 +114,6 @@
 		this.arcadeServer = server;
 	}
 
-<<<<<<< HEAD
 	public void close() {
 		// Close all open databases
 		for (Database db : databasePool.values()) {
@@ -152,34 +140,6 @@
 		}
 		activeTransactions.clear();
 	}
-=======
-  public void close() {
-    // Close all open databases
-    for (Database db : databasePool.values()) {
-      try {
-        if (db != null && db.isOpen()) {
-          db.close();
-        }
-      } catch (Exception e) {
-        LogManager.instance().log(this, Level.SEVERE, "Error closing database", e);
-      }
-    }
-    databasePool.clear();
-
-    // Clean up transactions
-    for (Database db : activeTransactions.values()) {
-      try {
-        if (db != null && db.isOpen()) {
-          db.rollback();
-          db.close();
-        }
-      } catch (Exception e) {
-        LogManager.instance().log(this, Level.SEVERE, "Error closing transaction database", e);
-      }
-    }
-    activeTransactions.clear();
-  }
->>>>>>> 1c12f849
 
 	@Override
 	public void executeCommand(ExecuteCommandRequest req, StreamObserver<ExecuteCommandResponse> resp) {
@@ -191,15 +151,9 @@
 
 		try {
 
-<<<<<<< HEAD
 			// Resolve DB + params
 			db = getDatabase(req.getDatabase(), req.getCredentials());
 			final java.util.Map<String, Object> params = convertParameters(req.getParametersMap());
-=======
-      // Resolve DB + params
-      db = getDatabase(req.getDatabase(), req.getCredentials());
-      final Map<String, Object> params = convertParameters(req.getParametersMap());
->>>>>>> 1c12f849
 
 			logger.debug("executeCommand(): db = {}", db);
 			logger.debug("executeCommand(): db.config = {}", arcadeServer.getConfiguration());
@@ -210,11 +164,7 @@
 				logger.debug("executeCommand(): localDB.isAutoTransaction() = {}", localDB.isAutoTransaction());
 			}
 
-<<<<<<< HEAD
 			if (db instanceof ServerDatabase serverDB) {
-=======
-      LogManager.instance().log(this, Level.FINE, "executeCommand(): hasTx = %s tx = %s", hasTx, tx);
->>>>>>> 1c12f849
 
 				logger.debug("executeCommand(): serverDB.isAutoTransaction() = {}", serverDB.isAutoTransaction());
 			}
@@ -230,13 +180,9 @@
 
 			logger.debug("executeCommand(): hasTx = {} tx ={}", hasTx, tx);
 
-<<<<<<< HEAD
 			// Auto-wrap in a tx if the client didn't send a tx and none is active
 			final boolean activeAtEntry = db.isTransactionActive();
 			final boolean autoWrap = !hasTx && !activeAtEntry;
-=======
-      LogManager.instance().log(this, Level.FINE, "executeCommand(): command = %s", req.getCommand());
->>>>>>> 1c12f849
 
 			if (hasTx && tx.getBegin()) {
 				db.begin();
@@ -255,19 +201,14 @@
 
 			ExecuteCommandResponse.Builder out = ExecuteCommandResponse.newBuilder().setSuccess(true).setMessage("OK");
 
-<<<<<<< HEAD
 			// Execute the command
 
 			logger.debug("executeCommand(): command = {}", req.getCommand());
 
 			try (ResultSet rs = db.command(language, req.getCommand(), arcadeServer.getConfiguration(), params)) {
-=======
-          LogManager.instance().log(this, Level.FINE, "executeCommand(): rs = %s", rs);
->>>>>>> 1c12f849
 
 				if (rs != null) {
 
-<<<<<<< HEAD
 					logger.debug("executeCommand(): rs = {}", rs);
 
 					if (returnRows) {
@@ -279,9 +220,6 @@
 						while (rs.hasNext()) {
 
 							Result r = rs.next();
-=======
-            LogManager.instance().log(this, Level.FINE, "executeCommand(): returning rows ...");
->>>>>>> 1c12f849
 
 							if (r.isElement()) {
 								affected++; // count modified/returned records
@@ -360,21 +298,13 @@
 				db.commit();
 			}
 
-<<<<<<< HEAD
 			final long ms = (System.nanoTime() - t0) / 1_000_000L;
 			out.setAffectedRecords(affected).setExecutionTimeMs(ms);
-=======
-            LogManager.instance().log(this, Level.FINE, "executeCommand(): not returning rows ... rs = %s", rs);
->>>>>>> 1c12f849
 
 			resp.onNext(out.build());
 			resp.onCompleted();
 
-<<<<<<< HEAD
 		} catch (Exception e) {
-=======
-      LogManager.instance().log(this, Level.FINE, "executeCommand(): after - hasTx = %s tx = %s", hasTx, tx);
->>>>>>> 1c12f849
 
 			logger.error("ERROR", e);
 
@@ -386,29 +316,10 @@
 				/* no-op */
 			}
 
-<<<<<<< HEAD
 			final long ms = (System.nanoTime() - t0) / 1_000_000L;
 			ExecuteCommandResponse err = ExecuteCommandResponse.newBuilder().setSuccess(false)
 					.setMessage(e.getMessage() == null ? e.toString() : e.getMessage()).setAffectedRecords(0L)
 					.setExecutionTimeMs(ms).build();
-=======
-          LogManager.instance()
-              .log(this, Level.FINE, "executeCommand(): after - rolling back db=%s tid=%s", db.getName(), tx.getTransactionId());
-          db.rollback();
-        } else if (tx.getCommit()) {
-          LogManager.instance()
-              .log(this, Level.FINE, "executeCommand(): after - committing [tx.getCommit() == true] db=%s tid=%s", db.getName(),
-                  tx.getTransactionId());
-          db.commit();
-        } else if (beganHere) {
-          // Began but no explicit commit/rollback flag — default to commit (HTTP parity)
-          LogManager.instance()
-              .log(this, Level.FINE, "executeCommand(): after - committing [beganHere == true] db=%s tid=%s", db.getName(),
-                  tx.getTransactionId());
-          db.commit();
-        }
-      }
->>>>>>> 1c12f849
 
 			// Prefer returning a structured response so clients always get timing/message
 			resp.onNext(err);
@@ -424,11 +335,7 @@
 
 		try {
 
-<<<<<<< HEAD
 			Database db = getDatabase(req.getDatabase(), req.getCredentials());
-=======
-      LogManager.instance().log(this, Level.SEVERE, "ERROR", e);
->>>>>>> 1c12f849
 
 			final String cls = req.getType(); // or req.getTargetClass() if that’s your proto
 			if (cls == null || cls.isEmpty())
@@ -482,20 +389,11 @@
 				if (outStr == null || inStr == null)
 					throw new IllegalArgumentException("Edge requires 'out' and 'in' RIDs");
 
-<<<<<<< HEAD
 				var outEl = db.lookupByRID(new RID(outStr), true);
 				var inEl = db.lookupByRID(new RID(inStr), true);
 
 				if (outEl == null || inEl == null)
 					throw new IllegalArgumentException("Cannot resolve out/in vertices for edge");
-=======
-      // All properties from the request (proto map) — nested under "record"
-      final Map<String, GrpcValue> props = req.getRecord().getPropertiesMap();
-
-      // --- Vertex ---
-      if (dt instanceof VertexType) {
-        MutableVertex v = db.newVertex(cls);
->>>>>>> 1c12f849
 
 				// IMPORTANT: use MutableVertex to avoid newEdge(...) ambiguity
 				com.arcadedb.graph.MutableVertex outV = (MutableVertex) outEl.asVertex(true);
@@ -535,19 +433,11 @@
 			resp.onNext(b.build());
 			resp.onCompleted();
 
-<<<<<<< HEAD
 		} catch (Exception e) {
 
 			resp.onError(Status.INVALID_ARGUMENT.withDescription("CreateRecord: " + e.getMessage()).asException());
 		}
 	}
-=======
-        // IMPORTANT: use MutableVertex to avoid newEdge(...) ambiguity
-        MutableVertex outV = (MutableVertex) outEl.asVertex(true);
-        MutableVertex inV = (MutableVertex) inEl.asVertex(true);
-
-        MutableEdge e = outV.newEdge(cls, inV);
->>>>>>> 1c12f849
 
 	@Override
 	public void lookupByRid(LookupByRidRequest req, StreamObserver<LookupByRidResponse> resp) {
@@ -646,11 +536,7 @@
 
 				var dtype = db.getSchema().getType(mdoc.getTypeName());
 
-<<<<<<< HEAD
 				// Apply updates
-=======
-      LogManager.instance().log(this, Level.FINE, "updateRecord(): el = %s; type = %s", el, el.getRecordType());
->>>>>>> 1c12f849
 
 				final java.util.Map<String, GrpcValue> props = req.hasRecord() ? req.getRecord().getPropertiesMap()
 						: req.hasPartial() ? req.getPartial().getPropertiesMap() : java.util.Collections.emptyMap();
@@ -668,12 +554,8 @@
 					mdoc.set(k, toJavaForProperty(dbRef, mdoc, dtype, k, v));
 				});
 
-<<<<<<< HEAD
 				mdoc.save();
 			}
-=======
-        LogManager.instance().log(this, Level.FINE, "updateRecord(): Processing Vertex ...");
->>>>>>> 1c12f849
 
 			// Commit/rollback with proper precedence
 			if (hasTx) {
@@ -689,48 +571,26 @@
 
 			resp.onNext(UpdateRecordResponse.newBuilder().setUpdated(true).setSuccess(true).build());
 
-<<<<<<< HEAD
 			resp.onCompleted();
 		} catch (Exception e) {
-=======
-        final Map<String, GrpcValue> props = req.hasRecord() ? req.getRecord().getPropertiesMap()
-            : req.hasPartial() ? req.getPartial().getPropertiesMap() : Collections.emptyMap();
->>>>>>> 1c12f849
 
 			logger.error("ERROR in updateRecord", e);
 
-<<<<<<< HEAD
 			try {
 				if (beganHere && db != null)
 					db.rollback();
 			} catch (Exception ignore) {
 				// ignore rollback errors
 			}
-=======
-        props.forEach((k, v) -> {
-          String key = k.trim().toLowerCase();
-          if (key.equals("@rid") || key.equals("@type") || key.equals("@cat")) {
-            // Skip internal fields to prevent accidental overwrites
-            LogManager.instance().log(this, Level.FINE, "Skipping internal field during update: %s", k);
-            return;
-          }
-          // Perform the update for user-defined fields
-          mvertex.set(k, toJavaForProperty(dbRef, mvertex, dtype, k, v));
-        });
->>>>>>> 1c12f849
 
 			resp.onError(Status.INTERNAL.withDescription("UpdateRecord: " + e.getMessage()).asException());
 		}
 	}
 
-<<<<<<< HEAD
 	@Override
 	public void deleteRecord(DeleteRecordRequest req, StreamObserver<DeleteRecordResponse> resp) {
 		Database db = null;
 		boolean beganHere = false;
-=======
-        LogManager.instance().log(this, Level.FINE, "updateRecord(): Processing Document ...");
->>>>>>> 1c12f849
 
 		try {
 			db = getDatabase(req.getDatabase(), req.getCredentials());
@@ -745,7 +605,6 @@
 				beganHere = true;
 			}
 
-<<<<<<< HEAD
 			var el = db.lookupByRID(new RID(ridStr), true);
 			if (el == null) {
 				// Soft "not found"
@@ -758,23 +617,6 @@
 					db.commit();
 				return;
 			}
-=======
-        final Map<String, GrpcValue> props = req.hasRecord() ? req.getRecord().getPropertiesMap()
-            : req.hasPartial() ? req.getPartial().getPropertiesMap() : Collections.emptyMap();
-
-        // Exclude ArcadeDB system fields during update
-
-        props.forEach((k, v) -> {
-          String key = k.trim().toLowerCase();
-          if (key.equals("@rid") || key.equals("@type") || key.equals("@cat")) {
-            // Skip internal fields to prevent accidental overwrites
-            LogManager.instance().log(this, Level.FINE, "Skipping internal field during update: %s", k);
-            return;
-          }
-          // Perform the update for user-defined fields
-          mdoc.set(k, toJavaForProperty(dbRef, mdoc, dtype, k, v));
-        });
->>>>>>> 1c12f849
 
 			el.delete(); // deletes document/vertex/edge
 
@@ -808,12 +650,8 @@
 		}
 	}
 
-<<<<<<< HEAD
 	@Override
 	public void executeQuery(ExecuteQueryRequest request, StreamObserver<ExecuteQueryResponse> responseObserver) {
-=======
-      LogManager.instance().log(this, Level.SEVERE, "ERROR in updateRecord", e);
->>>>>>> 1c12f849
 
 		try {
 
@@ -875,13 +713,7 @@
 
 			logger.debug("executeQuery(): resultSet.size = {}", resultSet.getExactSizeIfKnown());
 
-<<<<<<< HEAD
 			while (resultSet.hasNext()) {
-=======
-      LogManager.instance().log(this, Level.FINE, "executeQuery(): projectionConfig.include = %s projectionConfig.mode = %s",
-          projectionConfig.isInclude(),
-          projectionConfig.getEnc());
->>>>>>> 1c12f849
 
 				Result result = resultSet.next();
 
@@ -889,30 +721,17 @@
 
 				if (result.isElement()) {
 
-<<<<<<< HEAD
 					logger.debug("executeQuery(): isElement");
-=======
-        LogManager.instance().log(this, Level.FINE, "executeQuery(): has Tx %s", request.getTransaction().getTransactionId());
->>>>>>> 1c12f849
 
 					com.arcadedb.database.Record dbRecord = result.getElement().get();
 
 					logger.debug("executeQuery(): dbRecord -> @rid = {}", dbRecord.getIdentity().toString());
 
-<<<<<<< HEAD
 					GrpcRecord grpcRecord = convertToGrpcRecord(dbRecord, database);
-=======
-      LogManager.instance().log(this, Level.FINE, "executeQuery(): query = %s", request.getQuery());
->>>>>>> 1c12f849
 
 					logger.debug("executeQuery(): grpcRecord -> @rid = {}", grpcRecord.getRid());
 
-<<<<<<< HEAD
 					resultBuilder.addRecords(grpcRecord);
-=======
-      LogManager.instance()
-          .log(this, Level.FINE, "executeQuery(): to get resultSet = %s", (System.currentTimeMillis() - startTime));
->>>>>>> 1c12f849
 
 					count++;
 
@@ -922,17 +741,12 @@
 					}
 				} else {
 
-<<<<<<< HEAD
 					logger.debug("executeQuery(): NOT isElement");
-=======
-      LogManager.instance().log(this, Level.FINE, "executeQuery(): resultSet.size = %s", resultSet.getExactSizeIfKnown());
->>>>>>> 1c12f849
 
 					// Scalar / projection row (e.g., RETURN COUNT)
 
 					GrpcRecord.Builder recB = GrpcRecord.newBuilder();
 
-<<<<<<< HEAD
 					for (String p : result.getPropertyNames()) {
 
 						recB.putProperties(p, convertPropToGrpcValue(p, result, projectionConfig));
@@ -1282,26 +1096,6 @@
 			ServerCallStreamObserver<QueryResult> scso, AtomicBoolean cancelled, ProjectionConfig projectionConfig) {
 
 		final java.util.List<GrpcRecord> all = new java.util.ArrayList<>();
-=======
-        LogManager.instance().log(this, Level.FINE, "executeQuery(): result = %s", result);
-
-        // Convert Result to GrpcRecord, preserving aliases and all properties
-        GrpcRecord grpcRecord = convertResultToGrpcRecord(result, database, projectionConfig);
-
-        LogManager.instance().log(this, Level.FINE, "executeQuery(): grpcRecord -> @rid = %s", grpcRecord.getRid());
-
-        resultBuilder.addRecords(grpcRecord);
-
-        count++;
-
-        // Apply limit if specified
-        if (request.getLimit() > 0 && count >= request.getLimit()) {
-          break;
-        }
-      }
-
-      LogManager.instance().log(this, Level.FINE, "executeQuery(): count = %s", count);
->>>>>>> 1c12f849
 
 		try (ResultSet rs = db.query("sql", request.getQuery(), convertParameters(request.getParametersMap()))) {
 
@@ -1311,40 +1105,21 @@
 
 				Result r = rs.next();
 
-<<<<<<< HEAD
 				if (r.isElement()) {
-=======
-      LogManager.instance().log(this, Level.FINE, "executeQuery(): executionTime + response generation = %s", executionTime);
->>>>>>> 1c12f849
 
 					all.add(convertToGrpcRecord(r.getElement().get(), db));
 				} else {
 
-<<<<<<< HEAD
 					GrpcRecord.Builder rb = GrpcRecord.newBuilder();
-=======
-    } catch (Exception e) {
-      LogManager.instance().log(this, Level.SEVERE, "Error executing query: %s", e, e.getMessage());
-      responseObserver.onError(Status.INTERNAL.withDescription("Query execution failed: " + e.getMessage()).asException());
-    }
-  }
->>>>>>> 1c12f849
 
 					for (String p : r.getPropertyNames()) {
 						rb.putProperties(p, convertPropToGrpcValue(p, r, projectionConfig)); // overload below
 					}
 
-<<<<<<< HEAD
 					all.add(rb.build());
 				}
 			}
 		}
-=======
-    LogManager.instance()
-        .log(this, Level.FINE, "beginTransaction(): received request db=%s user=%s activeTxCount(before)=%s", reqDb,
-            (user != null ? user : "<none>"),
-            activeTransactions.size());
->>>>>>> 1c12f849
 
 		long running = 0L;
 		for (int i = 0; i < all.size(); i += batchSize) {
@@ -1352,17 +1127,10 @@
 				return;
 			waitUntilReady(scso, cancelled);
 
-<<<<<<< HEAD
 			int end = Math.min(i + batchSize, all.size());
 			QueryResult.Builder b = QueryResult.newBuilder();
 			for (int j = i; j < end; j++)
 				b.addRecords(all.get(j));
-=======
-      LogManager.instance().log(this, Level.FINE, "beginTransaction(): resolved database instance dbName=%s class=%s hash=%s",
-          (database != null ? database.getName() : "<null>"), (database != null ? database.getClass().getSimpleName() : "<null>"),
-          (database != null ? System.identityHashCode(database) : 0));
-      LogManager.instance().log(this, Level.FINE, "beginTransaction(): calling database.begin()");
->>>>>>> 1c12f849
 
 			running += (end - i);
 			safeOnNext(scso, cancelled, b.setTotalRecordsInBatch(end - i).setRunningTotalEmitted(running)
@@ -1378,7 +1146,6 @@
 	private void streamPaged(Database db, StreamQueryRequest request, int batchSize,
 			ServerCallStreamObserver<QueryResult> scso, AtomicBoolean cancelled, ProjectionConfig projectionConfig) {
 
-<<<<<<< HEAD
 		final String pagedSql = wrapWithSkipLimit(request.getQuery()); // see helper below
 		int offset = 0;
 		long running = 0L;
@@ -1387,272 +1154,6 @@
 			if (cancelled.get())
 				return;
 			waitUntilReady(scso, cancelled);
-=======
-      LogManager.instance()
-          .log(this, Level.FINE, "beginTransaction(): started txId=%s for db=%s activeTxCount(after)=%s", transactionId,
-              (database != null ? database.getName() : "<null>"), activeTransactions.size());
-
-      final BeginTransactionResponse response = BeginTransactionResponse.newBuilder().setTransactionId(transactionId)
-          .setTimestamp(System.currentTimeMillis()).build();
-
-      responseObserver.onNext(response);
-      responseObserver.onCompleted();
-    } catch (Throwable t) {
-      LogManager.instance()
-          .log(this, Level.FINE, "beginTransaction(): FAILED db=%s user=%s err=%s", reqDb, (user != null ? user : "<none>"),
-              t.toString(), t);
-      LogManager.instance().log(this, Level.SEVERE, "Error beginning transaction: %s", t, t.getMessage());
-      responseObserver.onError(Status.INTERNAL.withDescription("Failed to begin transaction: " + t.getMessage()).asException());
-    }
-  }
-
-  @Override
-  public void commitTransaction(CommitTransactionRequest req, StreamObserver<CommitTransactionResponse> rsp) {
-    final String txId = req.getTransaction().getTransactionId();
-
-    LogManager.instance().log(this, Level.FINE, "commitTransaction(): received request txId=%s", txId);
-
-    if (txId == null || txId.isBlank()) {
-      LogManager.instance().log(this, Level.FINE, "commitTransaction(): missing/blank txId");
-      rsp.onError(Status.INVALID_ARGUMENT.withDescription("Missing transaction id").asException());
-      return;
-    }
-
-    // remove atomically to avoid double-commit races
-    final Database db = activeTransactions.remove(txId);
-
-    LogManager.instance()
-        .log(this, Level.FINE, "commitTransaction(): removed txId=%s, presentPreviously=%s, remainingActiveTx=%s", txId,
-            db != null,
-            activeTransactions.size());
-
-    if (db == null) {
-      // Idempotent no-op
-      LogManager.instance()
-          .log(this, Level.FINE, "commitTransaction(): no active tx for id=%s, responding committed=false", txId);
-      rsp.onNext(CommitTransactionResponse.newBuilder().setSuccess(true).setCommitted(false)
-          .setMessage("No active transaction for id=" + txId + " (already committed/rolled back?)").build());
-      rsp.onCompleted();
-      return;
-    }
-
-    try {
-      LogManager.instance().log(this, Level.FINE, "commitTransaction(): committing txId=%s on db=%s", txId, db.getName());
-      db.commit();
-      LogManager.instance().log(this, Level.FINE, "commitTransaction(): commit OK txId=%s", txId);
-      rsp.onNext(CommitTransactionResponse.newBuilder().setSuccess(true).setCommitted(true).build());
-      rsp.onCompleted();
-    } catch (Throwable t) {
-      LogManager.instance().log(this, Level.FINE, "commitTransaction(): commit FAILED txId=%s err=%s", txId, t.toString(), t);
-      // tx is unusable; do not reinsert into the map
-      rsp.onError(Status.ABORTED.withDescription("Commit failed: " + t.getMessage()).asException());
-    }
-  }
-
-  @Override
-  public void rollbackTransaction(RollbackTransactionRequest req, StreamObserver<RollbackTransactionResponse> rsp) {
-    final String txId = req.getTransaction().getTransactionId();
-
-    LogManager.instance().log(this, Level.FINE, "rollbackTransaction(): received request txId=%s", txId);
-
-    if (txId == null || txId.isBlank()) {
-      LogManager.instance().log(this, Level.FINE, "rollbackTransaction(): missing/blank txId");
-      rsp.onError(Status.INVALID_ARGUMENT.withDescription("Missing transaction id").asException());
-      return;
-    }
-
-    final Database db = activeTransactions.remove(txId);
-
-    LogManager.instance()
-        .log(this, Level.FINE, "rollbackTransaction(): removed txId=%s, presentPreviously=%s, remainingActiveTx=%s", txId,
-            db != null,
-            activeTransactions.size());
-
-    if (db == null) {
-      LogManager.instance()
-          .log(this, Level.FINE, "rollbackTransaction(): no active tx for id=%s, responding rolledBack=false", txId);
-      rsp.onNext(RollbackTransactionResponse.newBuilder().setSuccess(true).setRolledBack(false)
-          .setMessage("No active transaction for id=" + txId + " (already committed/rolled back?)").build());
-      rsp.onCompleted();
-      return;
-    }
-
-    try {
-      LogManager.instance().log(this, Level.FINE, "rollbackTransaction(): rolling back txId=%s on db=%s", txId, db.getName());
-      db.rollback();
-      LogManager.instance().log(this, Level.FINE, "rollbackTransaction(): rollback OK txId=%s", txId);
-      rsp.onNext(RollbackTransactionResponse.newBuilder().setSuccess(true).setRolledBack(true).build());
-      rsp.onCompleted();
-    } catch (Throwable t) {
-      LogManager.instance().log(this, Level.FINE, "rollbackTransaction(): rollback FAILED txId=%s err=%s", txId, t.toString(), t);
-      rsp.onError(Status.ABORTED.withDescription("Rollback failed: " + t.getMessage()).asException());
-    }
-  }
-
-  @Override
-  public void streamQuery(StreamQueryRequest request, StreamObserver<QueryResult> responseObserver) {
-
-    ProjectionConfig projectionConfig = getProjectionConfigFromRequest(request);
-
-    final ServerCallStreamObserver<QueryResult> scso = (ServerCallStreamObserver<QueryResult>) responseObserver;
-
-    final AtomicBoolean cancelled = new AtomicBoolean(false);
-    scso.setOnCancelHandler(() -> cancelled.set(true));
-
-    Database db = null;
-    boolean beganHere = false;
-
-    try {
-      db = getDatabase(request.getDatabase(), request.getCredentials());
-      final int batchSize = Math.max(1, request.getBatchSize());
-
-      // --- TX begin if requested ---
-      final boolean hasTx = request.hasTransaction();
-      final var tx = hasTx ? request.getTransaction() : null;
-      if (hasTx && tx.getBegin()) {
-        db.begin();
-        beganHere = true;
-      }
-
-      // --- Dispatch on mode (helpers do NOT manage transactions) ---
-      switch (request.getRetrievalMode()) {
-      case MATERIALIZE_ALL -> streamMaterialized(db, request, batchSize, scso, cancelled, projectionConfig);
-      case PAGED -> streamPaged(db, request, batchSize, scso, cancelled, projectionConfig);
-      case CURSOR -> streamCursor(db, request, batchSize, scso, cancelled, projectionConfig);
-      default -> streamCursor(db, request, batchSize, scso, cancelled, projectionConfig);
-      }
-
-      // If the client cancelled mid-stream, choose rollback unless caller explicitly
-      // asked to commit/rollback.
-      if (cancelled.get()) {
-        if (hasTx) {
-          if (tx.getRollback()) {
-            db.rollback();
-          } else if (tx.getCommit()) {
-            db.commit(); // caller explicitly wanted commit even if they cancelled
-          } else if (beganHere) {
-            db.rollback(); // safe default on cancellation
-          }
-        }
-        return; // don't call onCompleted()
-      }
-
-      // --- TX end (normal path) — precedence: rollback > commit > begin-only ⇒
-      // commit ---
-      if (hasTx) {
-        if (tx.getRollback()) {
-          db.rollback();
-        } else if (tx.getCommit()) {
-          db.commit();
-        } else if (beganHere) {
-          db.commit();
-        }
-      }
-
-      scso.onCompleted();
-
-    } catch (Exception e) {
-      // Best-effort rollback only if we began here and there wasn't an explicit
-      // commit/rollback
-      try {
-        if (beganHere && db != null) {
-          if (request.hasTransaction()) {
-            var tx = request.getTransaction();
-            if (!tx.getCommit() && !tx.getRollback())
-              db.rollback();
-          } else {
-            db.rollback();
-          }
-        }
-      } catch (Exception ignore) {
-        /* no-op */
-      }
-
-      if (!cancelled.get()) {
-        responseObserver.onError(Status.INTERNAL.withDescription("Stream query failed: " + e.getMessage()).asException());
-      }
-    }
-  }
-
-  /**
-   * Mode 1 (existing behavior-ish): run once and iterate results, batching as we
-   * go.
-   */
-  private void streamCursor(Database db, StreamQueryRequest request, int batchSize, ServerCallStreamObserver<QueryResult> scso,
-      AtomicBoolean cancelled, ProjectionConfig projectionConfig) {
-
-    long running = 0L;
-
-    QueryResult.Builder batch = QueryResult.newBuilder();
-    int inBatch = 0;
-
-    try (ResultSet rs = db.query("sql", request.getQuery(), convertParameters(request.getParametersMap()))) {
-
-      while (rs.hasNext()) {
-
-        if (cancelled.get())
-          return;
-        waitUntilReady(scso, cancelled);
-
-        Result r = rs.next();
-
-        if (r.isElement()) {
-
-          Record rec = r.getElement().get();
-
-          batch.addRecords(convertToGrpcRecord(rec, db));
-
-          inBatch++;
-          running++;
-
-          if (inBatch >= batchSize) {
-            safeOnNext(scso, cancelled,
-                batch.setTotalRecordsInBatch(inBatch).setRunningTotalEmitted(running).setIsLastBatch(false).build());
-            batch = QueryResult.newBuilder();
-            inBatch = 0;
-          }
-        } else {
-
-          GrpcRecord.Builder rb = GrpcRecord.newBuilder();
-
-          for (String p : r.getPropertyNames()) {
-            rb.putProperties(p, convertPropToGrpcValue(p, r, projectionConfig)); // overload below
-          }
-
-          batch.addRecords(rb.build());
-
-          inBatch++;
-          running++;
-
-          if (inBatch >= batchSize) {
-
-            safeOnNext(scso, cancelled,
-                batch.setTotalRecordsInBatch(inBatch).setRunningTotalEmitted(running).setIsLastBatch(false).build());
-
-            batch = QueryResult.newBuilder();
-            inBatch = 0;
-          }
-        }
-      }
-    }
-
-    if (!cancelled.get() && inBatch > 0) {
-      safeOnNext(scso, cancelled,
-          batch.setTotalRecordsInBatch(inBatch).setRunningTotalEmitted(running).setIsLastBatch(true).build());
-    }
-  }
-
-  /**
-   * Mode 2: materialize everything first (simple, but can be memory-heavy).
-   *
-   * @param projectionConfig
-   */
-  private void streamMaterialized(Database db, StreamQueryRequest request, int batchSize,
-      ServerCallStreamObserver<QueryResult> scso,
-      AtomicBoolean cancelled, ProjectionConfig projectionConfig) {
-
-    final List<GrpcRecord> all = new ArrayList<>();
->>>>>>> 1c12f849
 
 			java.util.Map<String, Object> params = new java.util.HashMap<>(
 					convertParameters(request.getParametersMap()));
@@ -1781,13 +1282,7 @@
 
 			Counts totals = insertRows(ctx, req.getRowsList().iterator());
 
-<<<<<<< HEAD
 			ctx.flushCommit(true);
-=======
-      Map<String, Object> params = new HashMap<>(convertParameters(request.getParametersMap()));
-      params.put("_skip", offset);
-      params.put("_limit", batchSize);
->>>>>>> 1c12f849
 
 			resp.onNext(ctx.summary(totals, started));
 			resp.onCompleted();
@@ -2865,33 +2360,22 @@
 			// This is how other plugins do it - get the already-open database
 			Database db = arcadeServer.getDatabase(databaseName);
 
-<<<<<<< HEAD
 			logger.debug("getDatabase(): db = {} isOpen = {}", db, db.isOpen());
-=======
-    final AtomicBoolean cancelled = new AtomicBoolean(false);
-    final AtomicReference<InsertContext> ctxRef = new AtomicReference<>();
->>>>>>> 1c12f849
 
 			if (db != null) {
 				return db;
 			}
 		}
 
-<<<<<<< HEAD
 		// Check if database is already in the pool
 		String poolKey = databaseName;
 		Database database = databasePool.get(poolKey);
-=======
-    // cache the first-chunk effective options to validate consistency
-    final AtomicReference<InsertOptions> firstOptsRef = new AtomicReference<>();
->>>>>>> 1c12f849
 
 		if (database != null && database.isOpen()) {
 			// Return existing open database
 			return database;
 		}
 
-<<<<<<< HEAD
 		// Create new database connection
 		synchronized (databasePool) {
 			// Double-check after acquiring lock
@@ -2902,334 +2386,6 @@
 
 			// Create database factory for the specific database
 			DatabaseFactory dbFactory = new DatabaseFactory(databasePath + "/" + databaseName);
-=======
-    // Pull the very first inbound message
-    call.request(1);
-
-    return new StreamObserver<>() {
-
-      @Override
-      public void onNext(InsertChunk c) {
-
-        if (cancelled.get()) {
-          return;
-        }
-
-        try {
-
-          InsertContext ctx = ctxRef.get();
-
-          if (ctx == null) {
-
-            // -------- First chunk: derive effective options and build context --------
-
-            // Options may be provided on the first chunk; otherwise use server defaults
-            InsertOptions sent = c.hasOptions() ? c.getOptions() : InsertOptions.getDefaultInstance();
-
-            InsertOptions effective = defaults(sent); // your existing default-merging helper
-
-            // (Optional) If your chunk carries db/creds (recommended), you can validate/set
-            // them here
-
-            // Otherwise InsertContext will resolve them via 'effective' or server defaults
-            // Example if your proto carries these on the chunk:
-            // String dbName = c.getDatabase();
-            // DatabaseCredentials creds = c.getCredentials();
-            // and pass them to the InsertContext ctor if it expects them.
-
-            // Create and cache context
-            ctx = new InsertContext(effective); // begins tx if PER_STREAM / PER_BATCH per your logic
-
-            ctxRef.set(ctx);
-
-            firstOptsRef.set(effective);
-
-            LogManager.instance().log(this, Level.FINE, "insertStream: initialized context with options:\n%s", effective);
-          } else {
-
-            // -------- Subsequent chunks: optionally validate option consistency --------
-            if (c.hasOptions()) {
-              InsertOptions prev = firstOptsRef.get();
-              InsertOptions cur = defaults(c.getOptions());
-              // Minimal consistency check (customize as you wish)
-              if (!sameInsertContract(prev, cur)) {
-                // contract changed mid-stream -> fail fast
-                throw new IllegalArgumentException("insertStream: options changed after first chunk");
-              }
-            }
-          }
-
-          // -------- Insert rows for this chunk --------
-          Counts cts = insertRows(ctxRef.get(), c.getRowsList().iterator());
-          totals.add(cts);
-        } catch (Exception e) {
-          // Register as an error on totals; keep stream alive unless you prefer to fail
-          // the call
-          totals.err(Math.max(0, (ctxRef.get() != null ? ctxRef.get().received : 0) - 1), "DB_ERROR", e.getMessage(), "");
-        } finally {
-          if (!cancelled.get())
-            call.request(1);
-        }
-      }
-
-      @Override
-      public void onError(Throwable t) {
-        InsertContext ctx = ctxRef.get();
-        if (ctx != null)
-          ctx.closeQuietly();
-      }
-
-      @Override
-      public void onCompleted() {
-
-        try {
-
-          InsertContext ctx = ctxRef.get();
-
-          if (ctx == null) {
-            // Client closed without sending a first chunk → nothing to do
-            resp.onNext(InsertSummary.newBuilder().setReceived(0).setInserted(0).setUpdated(0).setIgnored(0).setFailed(0)
-                .setExecutionTimeMs(System.currentTimeMillis() - startedAt).build());
-
-            resp.onCompleted();
-            return;
-          }
-
-          ctx.flushCommit(true); // commit if not validate-only
-
-          if (!cancelled.get()) {
-            resp.onNext(ctx.summary(totals, startedAt));
-            resp.onCompleted();
-          }
-        } catch (Exception e) {
-          resp.onError(Status.INTERNAL.withDescription("insertStream: " + e.getMessage()).asException());
-        } finally {
-          InsertContext ctx = ctxRef.get();
-          if (ctx != null)
-            ctx.closeQuietly();
-        }
-      }
-    };
-  }
-
-  /**
-   * Minimal consistency check: same "contract" for the stream.
-   */
-  private boolean sameInsertContract(InsertOptions a, InsertOptions b) {
-    if (a == null || b == null)
-      return a == b;
-    // lock down the knobs that must not change mid-stream
-    if (a.getTargetClass() != null && !a.getTargetClass().equals(b.getTargetClass()))
-      return false;
-    if (a.getConflictMode() != b.getConflictMode())
-      return false;
-    if (a.getTransactionMode() != b.getTransactionMode())
-      return false;
-    // You can also compare key/update columns if you require strict equality:
-    if (!a.getKeyColumnsList().equals(b.getKeyColumnsList()))
-      return false;
-    if (!a.getUpdateColumnsOnConflictList().equals(b.getUpdateColumnsOnConflictList()))
-      return false;
-    return true;
-  }
-
-  @Override
-  public StreamObserver<InsertRequest> insertBidirectional(StreamObserver<InsertResponse> resp) {
-    final ServerCallStreamObserver<InsertResponse> call = (ServerCallStreamObserver<InsertResponse>) resp;
-    call.disableAutoInboundFlowControl();
-
-    final AtomicReference<InsertContext> ref = new AtomicReference<>();
-    final AtomicBoolean cancelled = new AtomicBoolean(false);
-    final AtomicBoolean started = new AtomicBoolean(false);
-
-    final ConcurrentLinkedQueue<InsertResponse> outQueue = new ConcurrentLinkedQueue<>();
-
-    // drain helper
-    final Runnable drain = () -> {
-      while (call.isReady()) {
-        InsertResponse next = outQueue.poll();
-        if (next == null)
-          break;
-        resp.onNext(next);
-      }
-    };
-
-    // enqueue or send immediately
-    final Consumer<InsertResponse> sendOrQueue = (ir) -> {
-      outQueue.offer(ir);
-      drain.run();
-    };
-
-    call.setOnReadyHandler(drain);
-
-    call.setOnCancelHandler(() -> {
-      cancelled.set(true);
-      final InsertContext ctx = ref.getAndSet(null);
-      if (ctx != null) {
-        sessionWatermark.remove(ctx.sessionId);
-        ctx.closeQuietly();
-      }
-    });
-
-    call.request(1);
-
-    return new StreamObserver<>() {
-      @Override
-      public void onNext(InsertRequest reqMsg) {
-        if (cancelled.get())
-          return;
-
-        try {
-          switch (reqMsg.getMsgCase()) {
-
-          case START -> {
-            if (!started.compareAndSet(false, true)) {
-              resp.onError(
-                  Status.FAILED_PRECONDITION.withDescription("insertBidirectional: START already received").asException());
-              return;
-            }
-
-            final InsertOptions opts = defaults(reqMsg.getStart().getOptions());
-            final InsertContext ctx = new InsertContext(opts);
-            ctx.startedAt = System.currentTimeMillis();
-            ctx.totals = new Counts();
-
-            ref.set(ctx);
-            sessionWatermark.put(ctx.sessionId, 0L);
-
-            sendOrQueue.accept(
-                InsertResponse.newBuilder().setStarted(Started.newBuilder().setSessionId(ctx.sessionId).build()).build());
-
-            // pull next message
-            call.request(1);
-          }
-
-          case CHUNK -> {
-            final InsertContext ctx = require(ref.get(), "session not started");
-            final InsertChunk c = reqMsg.getChunk();
-
-            // idempotent replay guard
-            final long hi = sessionWatermark.getOrDefault(ctx.sessionId, 0L);
-
-            if (c.getChunkSeq() <= hi) {
-
-              resp.onNext(InsertResponse.newBuilder().setBatchAck(BatchAck.newBuilder().setSessionId(ctx.sessionId)
-                  .setChunkSeq(c.getChunkSeq()).setInserted(0).setUpdated(0).setIgnored(0).setFailed(0).build()).build());
-
-              call.request(1);
-              return;
-            }
-
-            Counts perChunk;
-            try {
-              perChunk = insertRows(ctx, c.getRowsList().iterator());
-              ctx.totals.add(perChunk);
-              sessionWatermark.put(ctx.sessionId, c.getChunkSeq());
-
-              sendOrQueue.accept(InsertResponse.newBuilder()
-                  .setBatchAck(BatchAck.newBuilder().setSessionId(ctx.sessionId).setChunkSeq(c.getChunkSeq())
-                      .setInserted(perChunk.inserted).setUpdated(perChunk.updated).setIgnored(perChunk.ignored)
-                      .setFailed(perChunk.failed).addAllErrors(perChunk.errors).build())
-                  .build());
-
-            } catch (Exception e) {
-              // surface as failed chunk and continue (or switch to resp.onError(...) if you
-              // want to fail fast)
-
-              perChunk = new Counts();
-
-              perChunk.failed = c.getRowsCount();
-
-              perChunk.errors.add(InsertError.newBuilder().setRowIndex(Math.max(0, ctx.received - 1)).setCode("DB_ERROR")
-                  .setMessage(String.valueOf(e.getMessage())).build());
-              ctx.totals.add(perChunk);
-              // intentionally do not advance watermark on failure; client may replay safely
-            }
-
-            sendOrQueue.accept(InsertResponse.newBuilder()
-                .setBatchAck(BatchAck.newBuilder().setSessionId(ctx.sessionId).setChunkSeq(c.getChunkSeq())
-                    .setInserted(perChunk.inserted).setUpdated(perChunk.updated).setIgnored(perChunk.ignored)
-                    .setFailed(perChunk.failed).addAllErrors(perChunk.errors).build())
-                .build());
-
-            call.request(1);
-          }
-
-          case COMMIT -> {
-            final InsertContext ctx = require(ref.get(), "session not started");
-            try {
-              ctx.flushCommit(true); // commit unless validate_only in your InsertContext logic
-              final InsertSummary sum = ctx.summary(ctx.totals, ctx.startedAt);
-              resp.onNext(InsertResponse.newBuilder().setCommitted(Committed.newBuilder().setSummary(sum).build()).build());
-              resp.onCompleted();
-            } catch (Exception e) {
-              resp.onError(Status.INTERNAL.withDescription("commit: " + e.getMessage()).asException());
-            } finally {
-              sessionWatermark.remove(ctx.sessionId);
-              ctx.closeQuietly();
-              ref.set(null);
-            }
-          }
-
-          case MSG_NOT_SET -> {
-            // ignore
-            call.request(1);
-          }
-          }
-        } catch (Exception unexpected) {
-          // defensive: fail fast on unexpected exceptions
-          resp.onError(Status.INTERNAL.withDescription("insertBidirectional: " + unexpected.getMessage()).asException());
-          final InsertContext ctx = ref.getAndSet(null);
-          if (ctx != null) {
-            sessionWatermark.remove(ctx.sessionId);
-            ctx.closeQuietly();
-          }
-        }
-      }
-
-      @Override
-      public void onError(Throwable t) {
-        final InsertContext ctx = ref.getAndSet(null);
-        if (ctx != null) {
-          sessionWatermark.remove(ctx.sessionId);
-          ctx.closeQuietly();
-        }
-      }
-
-      @Override
-      public void onCompleted() {
-        // Define your policy for half-close without COMMIT:
-        final InsertContext ctx = ref.getAndSet(null);
-        if (ctx != null) {
-          try {
-            // Safer default is rollback; if you prefer auto-commit on close, call
-            // flushCommit(true)
-            ctx.flushCommit(false); // or ctx.rollbackQuietly() if you have a helper
-          } catch (Exception ignore) {
-          }
-          sessionWatermark.remove(ctx.sessionId);
-          ctx.closeQuietly();
-        }
-      }
-    };
-  }
-
-  private boolean tryUpsertVertex(final InsertContext ctx, final MutableVertex incoming) {
-
-    var keys = ctx.keyCols;
-
-    if (keys.isEmpty())
-      return false;
-
-    // Read incoming values via the (read-only) document view
-    var inDoc = incoming.asDocument();
-
-    String where = String.join(" AND ", keys.stream().map(k -> k + " = ?").toList());
-    Object[] params = keys.stream().map(inDoc::get).toArray();
-
-    // Prefer selecting the element so we can get a mutable vertex directly
-    final String sql = "SELECT FROM " + ctx.opts.getTargetClass() + " WHERE " + where;
->>>>>>> 1c12f849
 
 			try {
 				// Open database - ArcadeDB requires MODE parameter
@@ -3292,607 +2448,19 @@
 			if (doc.getIdentity() != null)
 				builder.setRid(doc.getIdentity().toString());
 
-<<<<<<< HEAD
 			// set all properties
 			for (String propertyName : doc.getPropertyNames()) {
-=======
-    final List<InsertError> errors = new ArrayList<>();
-
-    void add(Counts o) {
-      received += o.received;
-      inserted += o.inserted;
-      updated += o.updated;
-      ignored += o.ignored;
-      failed += o.failed;
-      errors.addAll(o.errors);
-    }
->>>>>>> 1c12f849
 
 				Object value = doc.get(propertyName);
 
-<<<<<<< HEAD
 				if (value != null) {
-=======
-  private Counts insertRows(InsertContext ctx, Iterator<GrpcRecord> it) {
->>>>>>> 1c12f849
 
 					if (logger.isDebugEnabled()) {
 						logger.debug("convertToGrpcRecord(): Converting {}\n  value = {}\n  class = {}", propertyName,
 								value, value.getClass());
 					}
 
-<<<<<<< HEAD
 					GrpcValue gv = toGrpcValue(value);
-=======
-    int inBatch = 0;
-
-    Schema schema = ctx.db.getSchema();
-    DocumentType dt = schema.getType(ctx.opts.getTargetClass());
-    boolean isVertex = dt instanceof VertexType;
-    boolean isEdge = dt instanceof EdgeType;
-
-    while (it.hasNext()) {
-
-      GrpcRecord r = it.next();
-
-      c.received++;
-      ctx.received++;
-
-      try {
-        if (ctx.opts.getValidateOnly())
-          continue;
-
-        if (isVertex) {
-          MutableVertex v = ctx.db.newVertex(ctx.opts.getTargetClass());
-          applyGrpcRecord(v, r);
-          if (ctx.opts.getConflictMode() == ConflictMode.CONFLICT_UPDATE && tryUpsertVertex(ctx, v)) {
-            c.updated++;
-          } else {
-            v.save();
-            c.inserted++;
-          }
-        } else if (isEdge) {
-
-          String outRid = getStringProp(r, "out"); // lookup helper you already have
-          String inRid = getStringProp(r, "in");
-
-          if (outRid == null || inRid == null) {
-
-            c.failed++;
-
-            c.errors.add(InsertError.newBuilder().setRowIndex(ctx.received - 1).setCode("MISSING_ENDPOINTS")
-                .setMessage("Edge requires 'out' and 'in'").build());
-          } else {
-            var outV = ctx.db.lookupByRID(new RID(outRid), true).asVertex(true);
-            var inV = ctx.db.lookupByRID(new RID(inRid), true).asVertex(true);
-
-            // Create edge from the OUT vertex
-            MutableEdge e = outV.newEdge(ctx.opts.getTargetClass(), inV);
-            applyGrpcRecord(e, r); // sets edge properties
-            e.save();
-            c.inserted++;
-          }
-        } else {
-          MutableDocument d = ctx.db.newDocument(ctx.opts.getTargetClass());
-          applyGrpcRecord(d, r);
-          if (ctx.opts.getConflictMode() == ConflictMode.CONFLICT_UPDATE && tryUpsertDocument(ctx, d)) {
-            c.updated++;
-          } else {
-            d.save();
-            c.inserted++;
-          }
-        }
-
-      } catch (DuplicatedKeyException dup) {
-        switch (ctx.opts.getConflictMode()) {
-        case CONFLICT_IGNORE -> c.ignored++;
-        case CONFLICT_ABORT, UNRECOGNIZED -> c.err(ctx.received - 1, "CONFLICT", dup.getMessage(), "");
-        case CONFLICT_UPDATE -> c.err(ctx.received - 1, "CONFLICT", dup.getMessage(), "");
-        case CONFLICT_ERROR -> c.err(ctx.received - 1, "CONFLICT", dup.getMessage(), "");
-        }
-      } catch (Exception e) {
-        c.err(ctx.received - 1, "DB_ERROR", e.getMessage(), "");
-      }
-
-      inBatch++;
-      if (ctx.opts.getTransactionMode() == TransactionMode.PER_BATCH && inBatch >= serverBatchSize(ctx)) {
-        ctx.flushCommit(false);
-        inBatch = 0;
-      } else if (ctx.opts.getTransactionMode() == TransactionMode.PER_ROW) {
-        ctx.flushCommit(false);
-        inBatch = 0;
-      }
-    }
-    return c;
-  }
-
-  private String getStringProp(GrpcRecord r, String key) {
-    if (r == null || key == null || key.isEmpty())
-      return null;
-    GrpcValue v = r.getPropertiesMap().get(key);
-    if (v == null)
-      return null;
-    if (v.getKindCase() == GrpcValue.KindCase.STRING_VALUE)
-      return v.getStringValue();
-    return String.valueOf(fromGrpcValue(v));
-  }
-
-  private int serverBatchSize(InsertContext ctx) {
-    return ctx.opts.getServerBatchSize() == 0 ? 1000 : ctx.opts.getServerBatchSize();
-  }
-
-  private void applyGrpcRecord(MutableDocument doc, GrpcRecord r) {
-    r.getPropertiesMap().forEach((k, grpcVal) -> {
-      // Skip system fields
-      if (k.startsWith("@"))
-        return;
-      Object javaVal = fromGrpcValue(grpcVal);
-      LogManager.instance().log(this, Level.FINE, "APPLY-DOC %s <= %s -> %s", k, summarizeGrpc(grpcVal), summarizeJava(javaVal));
-      doc.set(k, javaVal);
-    });
-  }
-
-  private void applyGrpcRecord(MutableVertex vertex, GrpcRecord r) {
-    r.getPropertiesMap().forEach((k, grpcVal) -> {
-      // Skip system fields
-      if (k.startsWith("@"))
-        return;
-      Object javaVal = fromGrpcValue(grpcVal);
-      LogManager.instance()
-          .log(this, Level.FINE, "APPLY-VERTEX %s <= %s -> %s", k, summarizeGrpc(grpcVal), summarizeJava(javaVal));
-      vertex.set(k, javaVal);
-    });
-  }
-
-  private void applyGrpcRecord(MutableEdge edge, GrpcRecord r) {
-    r.getPropertiesMap().forEach((k, grpcVal) -> {
-      // Skip system fields
-      if (k.startsWith("@"))
-        return;
-      Object javaVal = fromGrpcValue(grpcVal);
-      LogManager.instance().log(this, Level.FINE, "APPLY-EDGE %s <= %s -> %s", k, summarizeGrpc(grpcVal), summarizeJava(javaVal));
-      edge.set(k, javaVal);
-    });
-  }
-
-  private static long tsToMillis(Timestamp ts) {
-    return ts.getSeconds() * 1000L + ts.getNanos() / 1_000_000L;
-  }
-
-  private Object fromGrpcValue(GrpcValue v) {
-    if (v == null)
-      return dbgDec("fromGrpcValue", v, null, null);
-    switch (v.getKindCase()) {
-    case BOOL_VALUE:
-      return dbgDec("fromGrpcValue", v, v.getBoolValue(), null);
-    case INT32_VALUE:
-      return dbgDec("fromGrpcValue", v, v.getInt32Value(), null);
-    case INT64_VALUE:
-      return dbgDec("fromGrpcValue", v, v.getInt64Value(), null);
-    case FLOAT_VALUE:
-      return dbgDec("fromGrpcValue", v, v.getFloatValue(), null);
-    case DOUBLE_VALUE:
-      return dbgDec("fromGrpcValue", v, v.getDoubleValue(), null);
-    case STRING_VALUE:
-      return dbgDec("fromGrpcValue", v, v.getStringValue(), null);
-    case BYTES_VALUE:
-      return dbgDec("fromGrpcValue", v, v.getBytesValue().toByteArray(), null);
-    case TIMESTAMP_VALUE:
-      return dbgDec("fromGrpcValue", v, new Date(tsToMillis(v.getTimestampValue())), null);
-    case LINK_VALUE:
-      return dbgDec("fromGrpcValue", v, new RID(v.getLinkValue().getRid()), null);
-
-    case DECIMAL_VALUE: {
-      var d = v.getDecimalValue();
-      return dbgDec("fromGrpcValue", v, new BigDecimal(BigInteger.valueOf(d.getUnscaled()), d.getScale()),
-          null);
-    }
-
-    case LIST_VALUE: {
-      var out = new ArrayList<>();
-      for (GrpcValue e : v.getListValue().getValuesList())
-        out.add(fromGrpcValue(e));
-      return dbgDec("fromGrpcValue", v, out, null);
-    }
-
-    case MAP_VALUE: {
-      var out = new LinkedHashMap<String, Object>();
-      v.getMapValue().getEntriesMap().forEach((k, vv) -> out.put(k, fromGrpcValue(vv)));
-      return dbgDec("fromGrpcValue", v, out, null);
-    }
-
-    case EMBEDDED_VALUE: {
-      var out = new LinkedHashMap<String, Object>();
-      v.getEmbeddedValue().getFieldsMap().forEach((k, vv) -> out.put(k, fromGrpcValue(vv)));
-      return dbgDec("fromGrpcValue", v, out, null);
-    }
-
-    case KIND_NOT_SET:
-      return dbgDec("fromGrpcValue", v, null, null);
-    }
-    return dbgDec("fromGrpcValue", v, null, null);
-  }
-
-  private static Timestamp msToTimestamp(long ms) {
-    long seconds = Math.floorDiv(ms, 1000L);
-    int nanos = (int) Math.floorMod(ms, 1000L) * 1_000_000;
-    return Timestamp.newBuilder().setSeconds(seconds).setNanos(nanos).build();
-  }
-
-  private GrpcValue toGrpcValue(Object o) {
-
-    return toGrpcValue(o, null);
-  }
-
-  private GrpcValue toGrpcValue(Object o, ProjectionConfig pc) {
-
-    LogManager.instance().log(this, Level.FINE, "toGrpcValue(): Converting\n   value = %s\n   class = %s", o,
-        (o == null ? "null" : o.getClass().getName()));
-
-    if (o instanceof JsonElement je) {
-      return gsonToGrpc(je);
-    }
-
-    GrpcValue.Builder b = GrpcValue.newBuilder();
-
-    if (o == null)
-      return dbgEnc("toGrpcValue", o, b.build(), null);
-
-    if (o instanceof Boolean v)
-      return dbgEnc("toGrpcValue", o, b.setBoolValue(v).build(), null);
-    if (o instanceof Integer v)
-      return dbgEnc("toGrpcValue", o, b.setInt32Value(v).build(), null);
-    if (o instanceof Long v)
-      return dbgEnc("toGrpcValue", o, b.setInt64Value(v).build(), null);
-    if (o instanceof Float v)
-      return dbgEnc("toGrpcValue", o, b.setFloatValue(v).build(), null);
-    if (o instanceof Double v)
-      return dbgEnc("toGrpcValue", o, b.setDoubleValue(v).build(), null);
-    if (o instanceof CharSequence v)
-      return dbgEnc("toGrpcValue", o, b.setStringValue(v.toString()).build(), null);
-    if (o instanceof byte[] v)
-      return dbgEnc("toGrpcValue", o, b.setBytesValue(ByteString.copyFrom(v)).build(), null);
-
-    if (o instanceof Date v) {
-      return dbgEnc("toGrpcValue", o,
-          GrpcValue.newBuilder().setTimestampValue(msToTimestamp(v.getTime())).setLogicalType("datetime").build(), null);
-    }
-
-    if (o instanceof RID rid) {
-      return dbgEnc("toGrpcValue", o,
-          GrpcValue.newBuilder().setLinkValue(GrpcLink.newBuilder().setRid(rid.toString()).build()).setLogicalType("rid").build(),
-          null);
-    }
-
-    if (o instanceof BigDecimal v) {
-      var unscaled = v.unscaledValue();
-      if (unscaled.bitLength() <= 63) {
-        return GrpcValue.newBuilder()
-            .setDecimalValue(GrpcDecimal.newBuilder().setUnscaled(unscaled.longValue()).setScale(v.scale()))
-            .setLogicalType("decimal").build();
-      } else {
-        // if you need >64-bit unscaled, switch GrpcDecimal.unscaled to bytes in the
-        // proto
-        return dbgEnc("toGrpcValue", o, GrpcValue.newBuilder().setStringValue(v.toPlainString()).setLogicalType("decimal").build(),
-            null);
-      }
-    }
-
-    if (o instanceof Document edoc && edoc.getIdentity() == null) {
-      GrpcEmbedded.Builder eb = GrpcEmbedded.newBuilder();
-      if (edoc.getType() != null)
-        eb.setType(edoc.getTypeName());
-      for (String k : edoc.getPropertyNames()) {
-        eb.putFields(k, toGrpcValue(edoc.get(k)));
-      }
-      return dbgEnc("toGrpcValue", o, GrpcValue.newBuilder().setEmbeddedValue(eb.build()).build(), null);
-    }
-
-    // ===== PROJECTION-AWARE Document handling =====
-    if (o instanceof Document doc) {
-
-      final boolean inProjection = (pc != null && pc.include);
-
-      if (!inProjection) {
-        // Not a projection row: send as LINK if possible, else fall back
-        if (doc.getIdentity() != null && doc.getIdentity().isValid()) {
-          LogManager.instance()
-              .log(this, Level.FINE, "GRPC-ENC [toGrpcValue] DOC-NON-PROJECTION -> LINK rid=%s", doc.getIdentity());
-          return GrpcValue.newBuilder().setLinkValue(GrpcLink.newBuilder().setRid(doc.getIdentity().toString()).build())
-              .setLogicalType("rid").build();
-        }
-        // No identity → treat as EMBEDDED-like MAP
-        LogManager.instance().log(this, Level.FINE, "GRPC-ENC [toGrpcValue] DOC-NON-PROJECTION (no rid) -> MAP");
-        GrpcMap.Builder mb = GrpcMap.newBuilder();
-        if (doc.getType() != null)
-          mb.putEntries("@type", GrpcValue.newBuilder().setStringValue(doc.getTypeName()).build());
-        for (String k : doc.getPropertyNames()) {
-          mb.putEntries(k, toGrpcValue(doc.get(k), pc));
-        }
-        return GrpcValue.newBuilder().setMapValue(mb.build()).build();
-      }
-
-      // In a PROJECTION row: obey encoding mode
-      ProjectionEncoding enc = pc.enc;
-
-      // 3.1 LINK mode
-      if (enc == ProjectionEncoding.PROJECTION_AS_LINK) {
-        if (doc.getIdentity() != null && doc.getIdentity().isValid()) {
-          LogManager.instance().log(this, Level.FINE, "GRPC-ENC [toGrpcValue] PROJECTION -> LINK rid=%s", doc.getIdentity());
-          return GrpcValue.newBuilder().setLinkValue(GrpcLink.newBuilder().setRid(doc.getIdentity().toString()).build())
-              .setLogicalType("rid").build();
-        }
-        // No rid: fall back to MAP
-        LogManager.instance().log(this, Level.FINE, "GRPC-ENC [toGrpcValue] PROJECTION LINK fallback -> MAP (no rid)");
-        enc = ProjectionEncoding.PROJECTION_AS_MAP;
-      }
-
-      // 3.2 MAP mode
-      if (enc == ProjectionEncoding.PROJECTION_AS_MAP) {
-        LogManager.instance().log(this, Level.FINE, "GRPC-ENC [toGrpcValue] PROJECTION -> MAP rid=%s type=%s",
-            (doc.getIdentity() != null ? doc.getIdentity() : "null"), (doc.getType() != null ? doc.getTypeName() : "null"));
-        GrpcMap.Builder mb = GrpcMap.newBuilder();
-
-        // meta
-        if (doc.getIdentity() != null && doc.getIdentity().isValid()) {
-          GrpcValue ridVal = GrpcValue.newBuilder().setLinkValue(GrpcLink.newBuilder().setRid(doc.getIdentity().toString()).build())
-              .setLogicalType("rid").build();
-          // soft limit accounting (precise, using serialized sizes)
-          if (!pc.wouldExceed(bytesOf("@rid") + ridVal.getSerializedSize())) {
-            mb.putEntries("@rid", ridVal);
-          } else {
-            pc.truncated = true;
-          }
-        }
-        if (doc.getType() != null) {
-          GrpcValue typeVal = GrpcValue.newBuilder().setStringValue(doc.getTypeName()).build();
-          if (!pc.wouldExceed(bytesOf("@type") + typeVal.getSerializedSize())) {
-            mb.putEntries("@type", typeVal);
-          } else {
-            pc.truncated = true;
-          }
-        }
-
-        for (String k : doc.getPropertyNames()) {
-          GrpcValue child = toGrpcValue(doc.get(k), pc); // recurse with config
-          int add = bytesOf(k) + child.getSerializedSize();
-          if (pc.wouldExceed(add)) {
-            LogManager.instance()
-                .log(this, Level.FINE, "GRPC-ENC [toGrpcValue] PROJECTION MAP soft-limit hit; skipping '%s' (limit=%s, used~%s)",
-                    k,
-                    pc.softLimitBytes, pc.used.get());
-            pc.truncated = true;
-            break;
-          }
-          mb.putEntries(k, child);
-        }
-
-        return GrpcValue.newBuilder().setMapValue(mb.build()).build();
-      }
-
-      // 3.3 JSON mode
-      if (enc == ProjectionEncoding.PROJECTION_AS_JSON) {
-        LogManager.instance().log(this, Level.FINE, "GRPC-ENC [toGrpcValue] PROJECTION -> JSON rid=%s type=%s",
-            (doc.getIdentity() != null ? doc.getIdentity() : "null"), (doc.getType() != null ? doc.getTypeName() : "null"));
-
-        try {
-
-          // Let ArcadeDB serialize the document/result properly
-
-          boolean hasEmptyCollection = false;
-          for (String k : doc.getPropertyNames()) {
-            Object v = doc.get(k);
-            if (v instanceof Collection<?> c && c.isEmpty()) {
-              hasEmptyCollection = true;
-              break;
-            }
-          }
-
-          var json = (hasEmptyCollection ? SAFE : FAST).serializeDocument(doc);
-
-          byte[] jsonBytes = json.toString().getBytes(StandardCharsets.UTF_8);
-
-          // Soft limit handling
-          if (pc.softLimitBytes > 0 && jsonBytes.length > pc.softLimitBytes) {
-            pc.truncated = true;
-            LogManager.instance().log(this, Level.FINE, "GRPC-ENC [toGrpcValue] PROJECTION JSON soft-limit hit; size=%s limit=%s",
-                jsonBytes.length,
-                pc.softLimitBytes);
-            // Prefer a RID fallback if we have one
-            if (doc.getIdentity() != null && doc.getIdentity().isValid()) {
-              return GrpcValue.newBuilder().setLinkValue(GrpcLink.newBuilder().setRid(doc.getIdentity().toString()).build())
-                  .setLogicalType("rid").build();
-            } else {
-              jsonBytes = "{\"__truncated\":true}".getBytes(StandardCharsets.UTF_8);
-            }
-          } else {
-            pc.used.addAndGet(jsonBytes.length);
-          }
-
-          return GrpcValue.newBuilder().setBytesValue(ByteString.copyFrom(jsonBytes)).setLogicalType("json")
-              .build();
-        } catch (Throwable t) {
-          // Safe fallback: send as MAP (typed GrpcValue tree)
-          LogManager.instance().log(this, Level.WARNING,
-              "GRPC-ENC [toGrpcValue] PROJECTION_AS_JSON failed for rid=%s type=%s, falling back to MAP; err=%s",
-              (doc.getIdentity() != null ? doc.getIdentity() : "null"), (doc.getType() != null ? doc.getTypeName() : "null"),
-              t.toString());
-
-          GrpcMap.Builder mb = GrpcMap.newBuilder();
-
-          if (doc.getIdentity() != null && doc.getIdentity().isValid()) {
-            mb.putEntries("@rid", GrpcValue.newBuilder()
-                .setLinkValue(GrpcLink.newBuilder().setRid(doc.getIdentity().toString()).build()).setLogicalType("rid").build());
-          }
-          if (doc.getType() != null) {
-            mb.putEntries("@type", GrpcValue.newBuilder().setStringValue(doc.getTypeName()).build());
-          }
-          for (String k : doc.getPropertyNames()) {
-            mb.putEntries(k, toGrpcValue(doc.get(k)));
-          }
-
-          return GrpcValue.newBuilder().setMapValue(mb.build()).build();
-        }
-      }
-
-      // Shouldn’t get here, but fall back
-      LogManager.instance()
-          .log(this, Level.FINE, "GRPC-ENC [toGrpcValue] PROJECTION unknown encoding %s; falling back to LINK/STRING",
-              enc.name());
-      if (doc.getIdentity() != null && doc.getIdentity().isValid()) {
-        return GrpcValue.newBuilder().setLinkValue(GrpcLink.newBuilder().setRid(doc.getIdentity().toString()).build())
-            .setLogicalType("rid").build();
-      }
-
-      // else small MAP fallback
-      GrpcMap.Builder mb = GrpcMap.newBuilder();
-      for (String k : doc.getPropertyNames())
-        mb.putEntries(k, toGrpcValue(doc.get(k), pc));
-      return GrpcValue.newBuilder().setMapValue(mb.build()).build();
-    }
-
-    if (o instanceof Map<?, ?> m) {
-      GrpcMap.Builder mb = GrpcMap.newBuilder();
-      for (var e : m.entrySet()) {
-        mb.putEntries(String.valueOf(e.getKey()), toGrpcValue(e.getValue()));
-      }
-      return dbgEnc("toGrpcValue", o, GrpcValue.newBuilder().setMapValue(mb.build()).build(), null);
-    }
-
-    if (o instanceof Collection<?> c) {
-      GrpcList.Builder lb = GrpcList.newBuilder();
-      for (Object e : c)
-        lb.addValues(toGrpcValue(e));
-      return dbgEnc("toGrpcValue", o, GrpcValue.newBuilder().setListValue(lb.build()).build(), null);
-    }
-
-    if (o.getClass().isArray()) {
-      int len = java.lang.reflect.Array.getLength(o);
-      GrpcList.Builder lb = GrpcList.newBuilder();
-      for (int i = 0; i < len; i++) {
-        lb.addValues(toGrpcValue(java.lang.reflect.Array.get(o, i)));
-      }
-      return dbgEnc("toGrpcValue", o, GrpcValue.newBuilder().setListValue(lb.build()).build(), null);
-    }
-
-    // RID/Identifiable string fallback
-    if (o instanceof Identifiable id)
-      return dbgEnc("toGrpcValue", o, GrpcValue.newBuilder()
-          .setLinkValue(GrpcLink.newBuilder().setRid(id.getIdentity().toString()).build()).setLogicalType("rid").build(), null);
-
-    // Support ArcadeDB Result/ResultInternal as structural MAP
-    if (o instanceof Result res) {
-      GrpcMap.Builder mb = GrpcMap.newBuilder();
-      try {
-        for (String k : res.getPropertyNames()) {
-          mb.putEntries(k, toGrpcValue(res.getProperty(k)));
-        }
-      } catch (Throwable ignore) {
-      }
-
-      return dbgEnc("toGrpcValue", o, GrpcValue.newBuilder().setMapValue(mb.build()).build(), null);
-    }
-
-    // Fallback
-    LogManager.instance()
-        .log(this, Level.FINE, "GRPC-ENC [toGrpcValue] FALLBACK-TO-STRING for class=%s value=%s", o.getClass().getName(),
-            String.valueOf(o));
-
-    return dbgEnc("toGrpcValue", o, GrpcValue.newBuilder().setStringValue(String.valueOf(o)).build(), null);
-  }
-
-  private static int bytesOf(String s) {
-    return s == null ? 0 : s.getBytes(StandardCharsets.UTF_8).length;
-  }
-
-  private InsertOptions defaults(InsertOptions in) {
-    InsertOptions.Builder b = in.toBuilder();
-    if (in.getServerBatchSize() == 0)
-      b.setServerBatchSize(1000);
-    if (in.getTransactionMode() == TransactionMode.UNRECOGNIZED)
-      b.setTransactionMode(TransactionMode.PER_BATCH);
-    return b.build();
-  }
-
-  private static <T> T require(T v, String msg) {
-    if (v == null)
-      throw Status.FAILED_PRECONDITION.withDescription(msg).asRuntimeException();
-    return v;
-  }
-
-  private static Timestamp ts(long ms) {
-    return Timestamp.newBuilder().setSeconds(ms / 1000).setNanos((int) ((ms % 1000) * 1_000_000)).build();
-  }
-
-  private final class InsertContext implements AutoCloseable {
-
-    protected Counts totals;
-
-    final InsertOptions opts;
-
-    final Database db;
-
-    final List<String> keyCols;
-    final List<String> updateCols;
-
-    long startedAt;
-
-    final String sessionId = UUID.randomUUID().toString();
-    long received = 0;
-
-    InsertContext(InsertOptions opts) {
-
-      this.opts = opts;
-
-      this.db = getDatabase(opts.getDatabase(), opts.getCredentials());
-
-      this.keyCols = opts.getKeyColumnsList();
-
-      this.updateCols = opts.getUpdateColumnsOnConflictList();
-
-      if (!opts.getValidateOnly()) {
-        if (opts.getTransactionMode() == TransactionMode.PER_STREAM || opts.getTransactionMode() == TransactionMode.PER_BATCH) {
-          db.begin();
-        }
-      }
-    }
-
-    void flushCommit(boolean end) {
-
-      if (opts.getValidateOnly()) {
-        if (end)
-          db.rollback();
-        return;
-      }
-      switch (opts.getTransactionMode()) {
-      case PER_ROW -> db.commit();
-      case PER_REQUEST -> db.commit();
-      case PER_BATCH -> {
-        db.commit();
-        if (!end)
-          db.begin();
-      }
-      case PER_STREAM -> {
-        if (end)
-          db.commit();
-      }
-      default -> {
-      }
-      }
-    }
-
-    InsertSummary summary(Counts c, long startedAtMs) {
-
-      long now = System.currentTimeMillis();
-
-      return InsertSummary.newBuilder().setReceived(c.received).setInserted(c.inserted).setUpdated(c.updated).setIgnored(c.ignored)
-          .setFailed(c.failed).addAllErrors(c.errors).setStartedAt(ts(startedAtMs)).setFinishedAt(ts(now)).build();
-    }
-
-    @Override
-    public void close() {
-    }
->>>>>>> 1c12f849
 
 					if (logger.isDebugEnabled())
 						logger.debug("ENC-REC {}.{}: {} -> {}", builder.getRid(), propertyName, summarizeJava(value),
@@ -3919,14 +2487,10 @@
 			logger.debug("ENC-REC DONE rid={} type={} props={}", builder.getRid(), builder.getType(),
 					builder.getPropertiesCount());
 
-<<<<<<< HEAD
 		return builder.build();
 	}
 
 	private GrpcValue convertPropToGrpcValue(String propName, Result result, ProjectionConfig pc) {
-=======
-      LogManager.instance().log(this, Level.FINE, "getDatabase(): db = %s isOpen = %s", db, db.isOpen());
->>>>>>> 1c12f849
 
 		Object propValue = result.getProperty(propName);
 
@@ -3942,33 +2506,14 @@
 
 		Object propValue = result.getProperty(propName);
 
-<<<<<<< HEAD
 		if (logger.isDebugEnabled()) {
 			logger.debug("convertPropToGrpcValue(): Converting {}\n  value = {}\n  class = {}", propName, propValue,
 					propValue.getClass());
 		}
-=======
-      try {
-        // Open database - ArcadeDB requires MODE parameter
-        if (dbFactory.exists()) {
-          // Try READ_ONLY first to avoid conflicts
-          try {
-            database = dbFactory.open(ComponentFile.MODE.READ_ONLY);
-          } catch (Exception e) {
-            // If READ_ONLY fails, try READ_WRITE
-            LogManager.instance().log(this, Level.FINE, "Opening database in READ_WRITE mode: %s", databaseName);
-            database = dbFactory.open(ComponentFile.MODE.READ_WRITE);
-          }
-        } else {
-          // Create if it doesn't exist
-          database = dbFactory.create();
-        }
->>>>>>> 1c12f849
 
 		return toGrpcValue(propValue);
 	}
 
-<<<<<<< HEAD
 	private Object toJavaForProperty(final Database db, final MutableDocument parent, final DocumentType dtype,
 			final String propName, final GrpcValue grpcValue) {
 
@@ -4497,695 +3042,4 @@
 			return enc;
 		}
 	}
-=======
-      } catch (Exception e) {
-        LogManager.instance().log(this, Level.SEVERE, "Failed to open database: %s", e, databaseName);
-        throw new RuntimeException("Cannot open database: " + databaseName + " - " + e.getMessage(), e);
-      }
-    }
-  }
-
-  private void validateCredentials(DatabaseCredentials credentials) {
-
-    // Implement credential validation logic
-    // This is a placeholder - integrate with ArcadeDB's security system
-
-    if (credentials == null || credentials.getUsername().isEmpty()) {
-      throw new IllegalArgumentException("Invalid credentials");
-    }
-  }
-
-  private Map<String, Object> convertParameters(Map<String, GrpcValue> protoParams) {
-
-    Map<String, Object> params = new HashMap<>();
-
-    for (Map.Entry<String, GrpcValue> entry : protoParams.entrySet()) {
-
-      params.put(entry.getKey(), fromGrpcValue(entry.getValue()));
-    }
-
-    return params;
-  }
-
-  /**
-   * Converts a Result to GrpcRecord, preserving all properties including aliases.
-   * This method works at the Result level (not Record level) to maintain alias information.
-   *
-   * @param result           the Result object from a query execution
-   * @param db               the database instance
-   * @param projectionConfig optional projection configuration
-   *
-   * @return GrpcRecord with all properties and aliases preserved
-   */
-  private GrpcRecord convertResultToGrpcRecord(Result result, Database db, ProjectionConfig projectionConfig) {
-    GrpcRecord.Builder builder = GrpcRecord.newBuilder();
-
-    // If this result wraps an element (Document/Vertex/Edge), get its metadata
-    if (result.isElement()) {
-      Document dbRecord = result.toElement();
-
-      if (dbRecord.getIdentity() != null) {
-        builder.setRid(dbRecord.getIdentity().toString());
-      }
-
-      if (dbRecord.getType() != null) {
-        builder.setType(dbRecord.getTypeName());
-      }
-    }
-
-    // Iterate over ALL properties from the Result, including aliases
-    for (String propertyName : result.getPropertyNames()) {
-      Object value = result.getProperty(propertyName);
-
-      if (value != null) {
-        LogManager.instance()
-            .log(this, Level.FINE, "convertResultToGrpcRecord(): Converting %s\n  value = %s\n  class = %s",
-                propertyName, value, value.getClass());
-
-        GrpcValue gv = projectionConfig != null ?
-            toGrpcValue(value, projectionConfig) :
-            toGrpcValue(value);
-
-        LogManager.instance()
-            .log(this, Level.FINE, "ENC-RES %s: %s -> %s", propertyName, summarizeJava(value), summarizeGrpc(gv));
-
-        builder.putProperties(propertyName, gv);
-      }
-    }
-
-    // Ensure @rid and @type are always in the properties map when there's an element
-    // This matches JsonSerializer behavior and works around client-side limitations
-    if (result.isElement()) {
-      final Document document = result.toElement();
-
-      if (!builder.getPropertiesMap().containsKey(Property.RID_PROPERTY) && document.getIdentity() != null) {
-        builder.putProperties(Property.RID_PROPERTY, toGrpcValue(document.getIdentity()));
-      }
-
-      if (!builder.getPropertiesMap().containsKey(Property.TYPE_PROPERTY) && document instanceof Document doc
-          && doc.getType() != null) {
-        builder.putProperties(Property.TYPE_PROPERTY, toGrpcValue(doc.getTypeName()));
-      }
-    }
-
-    // If this is an Edge and @out/@in are not already in properties, add them
-    if (result.isElement() && result.getElement().get() instanceof Edge edge) {
-      if (!builder.getPropertiesMap().containsKey("@out")) {
-        builder.putProperties("@out", toGrpcValue(edge.getOut().getIdentity()));
-      }
-      if (!builder.getPropertiesMap().containsKey("@in")) {
-        builder.putProperties("@in", toGrpcValue(edge.getIn().getIdentity()));
-      }
-    }
-
-    LogManager.instance().log(this, Level.FINE, "ENC-RES DONE rid=%s type=%s props=%s",
-        builder.getRid(), builder.getType(), builder.getPropertiesCount());
-
-
-    return builder.build();
-  }
-
-  private GrpcRecord convertToGrpcRecord(Record dbRecord, Database db) {
-
-    GrpcRecord.Builder builder = GrpcRecord.newBuilder().setRid(dbRecord.getIdentity().toString());
-
-    if (dbRecord instanceof Document doc) {
-
-      if (doc.getType() != null)
-        builder.setType(doc.getTypeName());
-
-      if (doc.getIdentity() != null)
-        builder.setRid(doc.getIdentity().toString());
-
-      // set all properties
-      for (String propertyName : doc.getPropertyNames()) {
-
-        Object value = doc.get(propertyName);
-
-        if (value != null) {
-
-          LogManager.instance()
-              .log(this, Level.FINE, "convertToGrpcRecord(): Converting %s\n  value = %s\n  class = %s", propertyName, value,
-                  value.getClass());
-
-          GrpcValue gv = toGrpcValue(value);
-
-          LogManager.instance()
-              .log(this, Level.FINE, "ENC-REC %s.%s: %s -> %s", builder.getRid(), propertyName, summarizeJava(value),
-                  summarizeGrpc(gv));
-
-          builder.putProperties(propertyName, gv);
-        }
-      }
-
-      // If this is an Edge, include @out / @in for convenience (string rid or link)
-      if (dbRecord instanceof Edge edge) {
-
-        if (!builder.getPropertiesMap().containsKey("@out")) {
-          builder.putProperties("@out", toGrpcValue(edge.getOut().getIdentity()));
-        }
-
-        if (!builder.getPropertiesMap().containsKey("@in")) {
-          builder.putProperties("@in", toGrpcValue(edge.getIn().getIdentity()));
-        }
-      }
-    }
-
-    LogManager.instance().log(this, Level.FINE, "ENC-REC DONE rid=%s type=%s props=%s", builder.getRid(), builder.getType(),
-        builder.getPropertiesCount());
-
-    return builder.build();
-  }
-
-  private GrpcValue convertPropToGrpcValue(String propName, Result result, ProjectionConfig pc) {
-
-    Object propValue = result.getProperty(propName);
-
-    LogManager.instance()
-        .log(this, Level.FINE, "convertPropToGrpcValue(): Converting %s\n  value = %s\n  class = %s", propName, propValue,
-            propValue.getClass());
-
-    return toGrpcValue(propValue, pc);
-  }
-
-  private GrpcValue convertPropToGrpcValue(String propName, Result result) {
-
-    Object propValue = result.getProperty(propName);
-
-    LogManager.instance()
-        .log(this, Level.FINE, "convertPropToGrpcValue(): Converting %s\n  value = %s\n  class = %s", propName, propValue,
-            propValue.getClass());
-
-    return toGrpcValue(propValue);
-  }
-
-  private Object toJavaForProperty(final Database db, final MutableDocument parent, final DocumentType dtype, final String propName,
-      final GrpcValue grpcValue) {
-
-    if (grpcValue == null)
-      return null;
-
-    // Try schema
-    Property prop = null;
-    try {
-      prop = (dtype != null) ? dtype.getProperty(propName) : null;
-    } catch (SchemaException ignore) {
-    }
-
-    if (prop != null)
-      return convertWithSchemaType(db, parent, prop, propName, grpcValue);
-
-    // No schema → generic
-    return fromGrpcValue(grpcValue);
-  }
-
-  private Object convertWithSchemaType(Database db, MutableDocument parent, Property prop, String propName,
-      GrpcValue v) {
-
-    var t = prop.getType();
-
-    switch (t) {
-
-    case BOOLEAN:
-      return switch (v.getKindCase()) {
-        case BOOL_VALUE -> v.getBoolValue();
-        case STRING_VALUE -> Boolean.parseBoolean(v.getStringValue());
-        default -> null;
-      };
-
-    case BYTE:
-      return switch (v.getKindCase()) {
-        case INT32_VALUE, INT64_VALUE, DOUBLE_VALUE, FLOAT_VALUE -> (byte) (long) fromGrpcValue(v);
-        case STRING_VALUE -> Byte.parseByte(v.getStringValue());
-        default -> null;
-      };
-
-    case SHORT:
-      return switch (v.getKindCase()) {
-        case INT32_VALUE, INT64_VALUE, DOUBLE_VALUE, FLOAT_VALUE -> (short) (long) fromGrpcValue(v);
-        case STRING_VALUE -> Short.parseShort(v.getStringValue());
-        default -> null;
-      };
-
-    case INTEGER:
-      return switch (v.getKindCase()) {
-        case INT32_VALUE -> v.getInt32Value();
-        case INT64_VALUE -> (int) v.getInt64Value();
-        case DOUBLE_VALUE -> (int) v.getDoubleValue();
-        case FLOAT_VALUE -> (int) v.getFloatValue();
-        case STRING_VALUE -> Integer.parseInt(v.getStringValue());
-        default -> null;
-      };
-
-    case LONG:
-      return switch (v.getKindCase()) {
-        case INT64_VALUE -> v.getInt64Value();
-        case INT32_VALUE -> (long) v.getInt32Value();
-        case DOUBLE_VALUE -> (long) v.getDoubleValue();
-        case FLOAT_VALUE -> (long) v.getFloatValue();
-        case STRING_VALUE -> Long.parseLong(v.getStringValue());
-        default -> null;
-      };
-
-    case FLOAT:
-      return switch (v.getKindCase()) {
-        case FLOAT_VALUE -> v.getFloatValue();
-        case DOUBLE_VALUE -> (float) v.getDoubleValue();
-        case INT32_VALUE -> (float) v.getInt32Value();
-        case INT64_VALUE -> (float) v.getInt64Value();
-        case STRING_VALUE -> Float.parseFloat(v.getStringValue());
-        default -> null;
-      };
-
-    case DOUBLE:
-      return switch (v.getKindCase()) {
-        case DOUBLE_VALUE -> v.getDoubleValue();
-        case FLOAT_VALUE -> (double) v.getFloatValue();
-        case INT32_VALUE -> (double) v.getInt32Value();
-        case INT64_VALUE -> (double) v.getInt64Value();
-        case STRING_VALUE -> Double.parseDouble(v.getStringValue());
-        default -> null;
-      };
-
-    case STRING:
-      return switch (v.getKindCase()) {
-        case STRING_VALUE -> v.getStringValue();
-        default -> String.valueOf(fromGrpcValue(v));
-      };
-
-    case DECIMAL:
-      return switch (v.getKindCase()) {
-        case DECIMAL_VALUE -> {
-          var d = v.getDecimalValue();
-          yield new BigDecimal(BigInteger.valueOf(d.getUnscaled()), d.getScale());
-        }
-        case STRING_VALUE -> new BigDecimal(v.getStringValue());
-        case DOUBLE_VALUE -> BigDecimal.valueOf(v.getDoubleValue());
-        case INT32_VALUE -> BigDecimal.valueOf(v.getInt32Value());
-        case INT64_VALUE -> BigDecimal.valueOf(v.getInt64Value());
-        default -> null;
-      };
-
-    case DATE:
-    case DATETIME:
-      // Prefer timestamp_value; else accept epoch ms in int64; else parse string
-      return switch (v.getKindCase()) {
-        case TIMESTAMP_VALUE -> new Date(tsToMillis(v.getTimestampValue()));
-        case INT64_VALUE -> new Date(v.getInt64Value());
-        case STRING_VALUE -> new Date(Long.parseLong(v.getStringValue())); // or parse ISO if you emit it
-        default -> null;
-      };
-
-    case BINARY:
-      return switch (v.getKindCase()) {
-        case BYTES_VALUE -> v.getBytesValue().toByteArray();
-        case STRING_VALUE -> v.getStringValue().getBytes(StandardCharsets.UTF_8);
-        default -> null;
-      };
-
-    case LINK:
-      return switch (v.getKindCase()) {
-        case LINK_VALUE -> new RID(v.getLinkValue().getRid());
-        case STRING_VALUE -> new RID(v.getStringValue());
-        default -> null;
-      };
-
-    case EMBEDDED: {
-
-      // Use schema ofType if present; otherwise use embedded.type from the payload
-      LogManager.instance()
-          .log(this, Level.FINE, "EMBEDDED: prop='%s', incoming kind=%s, schema ofType='%s'", propName, v.getKindCase(),
-              prop.getOfType());
-
-      String embeddedTypeName = (v.getKindCase() == GrpcValue.KindCase.EMBEDDED_VALUE && !v.getEmbeddedValue().getType().isEmpty())
-          ? v.getEmbeddedValue().getType()
-          : prop.getOfType();
-
-      // If still unknown, try to discover from MAP payload keys
-      // (type/@type/empowerType)
-      if ((embeddedTypeName == null || embeddedTypeName.isEmpty()) && v.getKindCase() == GrpcValue.KindCase.MAP_VALUE) {
-        var entries = v.getMapValue().getEntriesMap();
-        GrpcValue tv = entries.getOrDefault("type", entries.getOrDefault("@type", entries.get("empowerType")));
-        if (tv != null && tv.getKindCase() == GrpcValue.KindCase.STRING_VALUE) {
-          embeddedTypeName = tv.getStringValue();
-          LogManager.instance()
-              .log(this, Level.FINE, "EMBEDDED: discovered embeddedTypeName='%s' from MAP payload", embeddedTypeName);
-        }
-      }
-
-      // If we still don't know the type and payload isn't EMBEDDED, fall back to Map
-      if ((embeddedTypeName == null || embeddedTypeName.isEmpty()) && v.getKindCase() != GrpcValue.KindCase.EMBEDDED_VALUE) {
-
-        LogManager.instance()
-            .log(this, Level.FINE, "EMBEDDED: fallback to Map for prop='%s' (kind=%s, embeddedTypeName='%s')", propName,
-                v.getKindCase(),
-                embeddedTypeName);
-        return fromGrpcValue(v);
-      }
-
-      final String source = (v.getKindCase() == GrpcValue.KindCase.EMBEDDED_VALUE && !v.getEmbeddedValue().getType().isEmpty())
-          ? "payload"
-          : "schema/discovered";
-      int fields = (v.getKindCase() == GrpcValue.KindCase.EMBEDDED_VALUE) ? v.getEmbeddedValue().getFieldsCount()
-          : (v.getKindCase() == GrpcValue.KindCase.MAP_VALUE) ? v.getMapValue().getEntriesCount() : 0;
-      LogManager.instance()
-          .log(this, Level.FINE, "EMBEDDED: resolved embeddedTypeName='%s' (source=%s), fields=%s", embeddedTypeName, source,
-              fields);
-
-      // Build typed embedded document
-      MutableEmbeddedDocument ed = parent.newEmbeddedDocument(embeddedTypeName, propName);
-      DocumentType embeddedType = null;
-      try {
-        embeddedType = db.getSchema().getType(embeddedTypeName);
-        LogManager.instance().log(this, Level.FINE, "EMBEDDED: schema type lookup '%s' -> %s", embeddedTypeName,
-            (embeddedType != null ? "FOUND" : "NOT FOUND"));
-      } catch (Exception e) {
-        LogManager.instance()
-            .log(this, Level.FINE, "EMBEDDED: schema type lookup failed for '%s': %s", embeddedTypeName, e.toString());
-      }
-      final DocumentType embeddedTypeFinal = embeddedType;
-
-      // Populate from either EMBEDDED_VALUE.fields or MAP_VALUE.entries
-      switch (v.getKindCase()) {
-      case EMBEDDED_VALUE:
-        v.getEmbeddedValue().getFieldsMap().forEach((k, vv) -> {
-          LogManager.instance().log(this, Level.FINE, "EMBEDDED: field '%s' raw kind=%s", k, vv.getKindCase());
-          Object j = (embeddedTypeFinal != null) ? toJavaForProperty(db, ed, embeddedTypeFinal, k, vv) : fromGrpcValue(vv);
-          LogManager.instance().log(this, Level.FINE, "EMBEDDED: field '%s' converted -> %s", k,
-              (j == null ? "null" : j.getClass().getSimpleName()));
-          ed.set(k, j);
-        });
-        break;
-
-      case MAP_VALUE:
-        v.getMapValue().getEntriesMap().forEach((k, vv) -> {
-          LogManager.instance().log(this, Level.FINE, "EMBEDDED: field '%s' raw kind=%s", k, vv.getKindCase());
-          Object j = (embeddedTypeFinal != null) ? toJavaForProperty(db, ed, embeddedTypeFinal, k, vv) : fromGrpcValue(vv);
-          LogManager.instance().log(this, Level.FINE, "EMBEDDED: field '%s' converted -> %s", k,
-              (j == null ? "null" : j.getClass().getSimpleName()));
-          ed.set(k, j);
-        });
-        break;
-
-      default:
-        // Shouldn't happen; be safe
-        LogManager.instance()
-            .log(this, Level.FINE, "EMBEDDED: unexpected kind=%s, falling back to Map for prop='%s'", v.getKindCase(), propName);
-        return fromGrpcValue(v);
-      }
-
-      LogManager.instance()
-          .log(this, Level.FINE, "EMBEDDED: built embedded doc type='%s' for prop='%s'", embeddedTypeName, propName);
-      return ed;
-    }
-
-    case MAP:
-      if (v.getKindCase() == GrpcValue.KindCase.MAP_VALUE) {
-        var m = new LinkedHashMap<String, Object>();
-        v.getMapValue().getEntriesMap().forEach((k, vv) -> m.put(k, fromGrpcValue(vv)));
-        return m;
-      }
-      return null;
-
-    case LIST:
-      if (v.getKindCase() == GrpcValue.KindCase.LIST_VALUE) {
-        var list = new ArrayList<>();
-        for (GrpcValue item : v.getListValue().getValuesList()) {
-          list.add(fromGrpcValue(item));
-        }
-        return list;
-      }
-      return null;
-    case ARRAY_OF_SHORTS: {
-      if (v.getKindCase() == GrpcValue.KindCase.LIST_VALUE) {
-        var out = new ArrayList<Short>();
-        for (GrpcValue item : v.getListValue().getValuesList()) {
-          Object o = fromGrpcValue(item);
-          if (o instanceof Number n)
-            out.add(n.shortValue());
-          else if (o instanceof String s)
-            out.add(Short.parseShort(s));
-        }
-        return out;
-      }
-      return null;
-    }
-
-    case ARRAY_OF_INTEGERS: {
-      if (v.getKindCase() == GrpcValue.KindCase.LIST_VALUE) {
-        var out = new ArrayList<Integer>();
-        for (GrpcValue item : v.getListValue().getValuesList()) {
-          Object o = fromGrpcValue(item);
-          if (o instanceof Number n)
-            out.add(n.intValue());
-          else if (o instanceof String s)
-            out.add(Integer.parseInt(s));
-        }
-        return out;
-      }
-      return null;
-    }
-
-    case ARRAY_OF_LONGS: {
-      if (v.getKindCase() == GrpcValue.KindCase.LIST_VALUE) {
-        var out = new ArrayList<Long>();
-        for (GrpcValue item : v.getListValue().getValuesList()) {
-          Object o = fromGrpcValue(item);
-          if (o instanceof Number n)
-            out.add(n.longValue());
-          else if (o instanceof String s)
-            out.add(Long.parseLong(s));
-        }
-        return out;
-      }
-      return null;
-    }
-
-    case ARRAY_OF_FLOATS: {
-      if (v.getKindCase() == GrpcValue.KindCase.LIST_VALUE) {
-        var out = new ArrayList<Float>();
-        for (GrpcValue item : v.getListValue().getValuesList()) {
-          Object o = fromGrpcValue(item);
-          if (o instanceof Number n)
-            out.add(n.floatValue());
-          else if (o instanceof String s)
-            out.add(Float.parseFloat(s));
-        }
-        return out;
-      }
-      return null;
-    }
-
-    case ARRAY_OF_DOUBLES: {
-      if (v.getKindCase() == GrpcValue.KindCase.LIST_VALUE) {
-        var out = new ArrayList<Double>();
-        for (GrpcValue item : v.getListValue().getValuesList()) {
-          Object o = fromGrpcValue(item);
-          if (o instanceof Number n)
-            out.add(n.doubleValue());
-          else if (o instanceof String s)
-            out.add(Double.parseDouble(s));
-        }
-        return out;
-      }
-      return null;
-    }
-
-    case DATETIME_SECOND:
-    case DATETIME_MICROS:
-    case DATETIME_NANOS: {
-      // Same handling as DATETIME
-      return switch (v.getKindCase()) {
-        case TIMESTAMP_VALUE -> new Date(tsToMillis(v.getTimestampValue()));
-        case INT64_VALUE -> new Date(v.getInt64Value()); // epoch ms expected
-        case STRING_VALUE -> new Date(Long.parseLong(v.getStringValue()));
-        default -> null;
-      };
-    }
-    }
-
-    // default fallback
-    return fromGrpcValue(v);
-  }
-
-  private String generateTransactionId() {
-    return "tx_" + System.nanoTime();
-  }
-
-  // ---- Debug helpers ----
-  private static String summarizeJava(Object o) {
-    if (o == null)
-      return "null";
-    try {
-      if (o instanceof CharSequence s)
-        return "String(" + s.length() + ")=\"" + (s.length() > 120 ? s.subSequence(0, 120) + "…" : s) + "\"";
-      if (o instanceof byte[] b)
-        return "bytes[" + b.length + "]";
-      if (o instanceof Collection<?> c)
-        return o.getClass().getSimpleName() + "[size=" + c.size() + "]";
-      if (o instanceof Map<?, ?> m)
-        return o.getClass().getSimpleName() + "[size=" + m.size() + "]";
-      return o.getClass().getSimpleName() + "(" + String.valueOf(o) + ")";
-    } catch (Exception e) {
-      return o.getClass().getSimpleName();
-    }
-  }
-
-  private static String summarizeGrpc(GrpcValue v) {
-    if (v == null)
-      return "GrpcValue(null)";
-    switch (v.getKindCase()) {
-    case BOOL_VALUE:
-      return "BOOL(" + v.getBoolValue() + ")";
-    case INT32_VALUE:
-      return "INT32(" + v.getInt32Value() + ")";
-    case INT64_VALUE:
-      return "INT64(" + v.getInt64Value() + ")";
-    case FLOAT_VALUE:
-      return "FLOAT(" + v.getFloatValue() + ")";
-    case DOUBLE_VALUE:
-      return "DOUBLE(" + v.getDoubleValue() + ")";
-    case STRING_VALUE: {
-      String s = v.getStringValue();
-      return "STRING(" + s.length() + ")=\"" + (s.length() > 120 ? s.substring(0, 120) + "…" : s) + "\"";
-    }
-    case BYTES_VALUE:
-      return "BYTES[" + v.getBytesValue().size() + "]";
-    case TIMESTAMP_VALUE:
-      return "TIMESTAMP(" + v.getTimestampValue().getSeconds() + "." + v.getTimestampValue().getNanos() + ")";
-    case LIST_VALUE:
-      return "LIST[size=" + v.getListValue().getValuesCount() + "]";
-    case MAP_VALUE:
-      return "MAP[size=" + v.getMapValue().getEntriesCount() + "]";
-    case EMBEDDED_VALUE:
-      return "EMBEDDED[type=" + v.getEmbeddedValue().getType() + ", size=" + v.getEmbeddedValue().getFieldsCount() + "]";
-    case LINK_VALUE:
-      return "LINK(" + v.getLinkValue().getRid() + ")";
-    case DECIMAL_VALUE:
-      return "DECIMAL(unscaled=" + v.getDecimalValue().getUnscaled() + ", scale=" + v.getDecimalValue().getScale() + ")";
-    case KIND_NOT_SET:
-    default:
-      return "GrpcValue(KIND_NOT_SET)";
-    }
-  }
-
-  private GrpcValue dbgEnc(String where, Object in, GrpcValue out, String ctx) {
-    LogManager.instance()
-        .log(this, Level.FINE, "GRPC-ENC [%s]%s in=%s -> out=%s", where, (ctx == null ? "" : " " + ctx), summarizeJava(in),
-            summarizeGrpc(out));
-    return out;
-  }
-
-  private Object dbgDec(String where, GrpcValue in, Object out, String ctx) {
-    LogManager.instance()
-        .log(this, Level.FINE, "GRPC-DEC [%s]%s in=%s -> out=%s", where, (ctx == null ? "" : " " + ctx), summarizeGrpc(in),
-            summarizeJava(out));
-    return out;
-  }
-
-  // --- Gson structural encoder: JsonElement -> GrpcValue ---
-  private GrpcValue gsonToGrpc(JsonElement n) {
-
-    GrpcValue.Builder b = GrpcValue.newBuilder();
-
-    if (n == null || n.isJsonNull()) {
-      return b.build(); // KIND_NOT_SET => null on the client
-    }
-
-    if (n.isJsonPrimitive()) {
-      JsonPrimitive p = n.getAsJsonPrimitive();
-      if (p.isBoolean())
-        return b.setBoolValue(p.getAsBoolean()).build();
-      if (p.isNumber()) {
-        BigDecimal bd;
-        try {
-          bd = p.getAsBigDecimal();
-        } catch (Exception e) {
-          return b.setDoubleValue(p.getAsDouble()).build();
-        }
-        if (bd.scale() == 0) {
-          try {
-            int i = bd.intValueExact();
-            return b.setInt32Value(i).build();
-          } catch (ArithmeticException ignore) {
-          }
-          try {
-            long l = bd.longValueExact();
-            return b.setInt64Value(l).build();
-          } catch (ArithmeticException ignore) {
-          }
-          BigInteger unscaled = bd.unscaledValue();
-          if (unscaled.bitLength() <= 63) {
-            return b.setDecimalValue(GrpcDecimal.newBuilder().setUnscaled(unscaled.longValue()).setScale(bd.scale()).build())
-                .build();
-          }
-          return b.setStringValue(bd.toPlainString()).build();
-        } else {
-          BigInteger unscaled = bd.unscaledValue();
-          if (unscaled.bitLength() <= 63) {
-            return b.setDecimalValue(GrpcDecimal.newBuilder().setUnscaled(unscaled.longValue()).setScale(bd.scale()).build())
-                .build();
-          }
-          return b.setStringValue(bd.toPlainString()).build();
-        }
-      }
-      if (p.isString())
-        return b.setStringValue(p.getAsString()).build();
-      return b.setStringValue(p.getAsString()).build();
-    }
-
-    if (n.isJsonArray()) {
-      GrpcList.Builder lb = GrpcList.newBuilder();
-      for (JsonElement e : n.getAsJsonArray()) {
-        lb.addValues(gsonToGrpc(e));
-      }
-      return b.setListValue(lb.build()).build();
-    }
-
-    if (n.isJsonObject()) {
-      GrpcMap.Builder mb = GrpcMap.newBuilder();
-      JsonObject obj = n.getAsJsonObject();
-      for (var entry : obj.entrySet()) {
-        mb.putEntries(entry.getKey(), gsonToGrpc(entry.getValue()));
-      }
-      return b.setMapValue(mb.build()).build();
-    }
-
-    return b.setStringValue(n.toString()).build();
-  }
-
-  static final class ProjectionConfig {
-    final boolean            include;
-    final ProjectionEncoding enc;
-    final int                softLimitBytes; // 0 = no soft limit
-
-    // Running counter for MAP/JSON builds:
-    final    AtomicInteger used      = new AtomicInteger(0);
-    volatile boolean       truncated = false;
-
-    ProjectionConfig(boolean include, ProjectionEncoding enc, int softLimitBytes) {
-      this.include = include;
-      this.enc = enc == null ? ProjectionEncoding.PROJECTION_AS_LINK : enc;
-      this.softLimitBytes = Math.max(softLimitBytes, 0);
-    }
-
-    boolean wouldExceed(int add) {
-      if (softLimitBytes <= 0)
-        return false;
-      int after = used.addAndGet(add);
-      if (after > softLimitBytes) {
-        truncated = true;
-      }
-      return after > softLimitBytes;
-    }
-
-    public boolean isInclude() {
-      return include;
-    }
-
-    public ProjectionEncoding getEnc() {
-      return enc;
-    }
-  }
->>>>>>> 1c12f849
 }