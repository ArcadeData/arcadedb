/*
 * Copyright © 2021-present Arcade Data Ltd (info@arcadedata.com)
 *
 * Licensed under the Apache License, Version 2.0 (the "License");
 * you may not use this file except in compliance with the License.
 * You may obtain a copy of the License at
 *
 *     http://www.apache.org/licenses/LICENSE-2.0
 *
 * Unless required by applicable law or agreed to in writing, software
 * distributed under the License is distributed on an "AS IS" BASIS,
 * WITHOUT WARRANTIES OR CONDITIONS OF ANY KIND, either express or implied.
 * See the License for the specific language governing permissions and
 * limitations under the License.
 *
 * SPDX-FileCopyrightText: 2021-present Arcade Data Ltd (info@arcadedata.com)
 * SPDX-License-Identifier: Apache-2.0
 */
package com.arcadedb.remote;

import com.arcadedb.ContextConfiguration;
import com.arcadedb.GlobalConfiguration;
import com.arcadedb.database.Database;
import com.arcadedb.database.DatabaseFactory;
import com.arcadedb.database.RID;
import com.arcadedb.database.Record;
import com.arcadedb.exception.ArcadeDBException;
import com.arcadedb.exception.ConcurrentModificationException;
import com.arcadedb.exception.DatabaseOperationException;
import com.arcadedb.exception.DuplicatedKeyException;
import com.arcadedb.exception.NeedRetryException;
import com.arcadedb.exception.RecordNotFoundException;
import com.arcadedb.exception.SchemaException;
import com.arcadedb.exception.TimeoutException;
import com.arcadedb.exception.TransactionException;
import com.arcadedb.log.LogManager;
import com.arcadedb.network.binary.QuorumNotReachedException;
import com.arcadedb.network.binary.ServerIsNotTheLeaderException;
import com.arcadedb.network.http.HttpUtils;
import com.arcadedb.query.sql.executor.InternalResultSet;
import com.arcadedb.query.sql.executor.Result;
import com.arcadedb.query.sql.executor.ResultInternal;
import com.arcadedb.query.sql.executor.ResultSet;
import com.arcadedb.utility.FileUtils;
import com.arcadedb.utility.Pair;
import com.arcadedb.utility.RWLockContext;
import org.json.JSONArray;
import org.json.JSONObject;

import java.io.*;
import java.net.*;
import java.nio.charset.*;
import java.util.*;
import java.util.logging.*;

public class RemoteDatabase extends RWLockContext {

  public static final  int                         DEFAULT_PORT              = 2480;
  private final        String                      originalServer;
  private final        int                         originalPort;
  private              int                         apiVersion                = 1;
  private final        ContextConfiguration        configuration;
  private final        String                      databaseName;
  private final        String                      userName;
  private final        String                      userPassword;
  private final        List<Pair<String, Integer>> replicaServerList         = new ArrayList<>();
  private              String                      currentServer;
  private              int                         currentPort;
  private              CONNECTION_STRATEGY         connectionStrategy        = CONNECTION_STRATEGY.ROUND_ROBIN;
  private              Pair<String, Integer>       leaderServer;
  private              int                         currentReplicaServerIndex = -1;
  private              int                         timeout;
  private static final String                      protocol                  = "http";
  private static final String                      charset                   = "UTF-8";
  private              String                      sessionId;

  public enum CONNECTION_STRATEGY {
    STICKY, ROUND_ROBIN
  }

  public RemoteDatabase(final String server, final int port, final String databaseName, final String userName, final String userPassword) {
    this(server, port, databaseName, userName, userPassword, new ContextConfiguration());
  }

  public RemoteDatabase(final String server, final int port, final String databaseName, final String userName, final String userPassword,
      final ContextConfiguration configuration) {
    this.originalServer = server;
    this.originalPort = port;

    this.currentServer = originalServer;
    this.currentPort = originalPort;

    this.databaseName = databaseName;
    this.userName = userName;
    this.userPassword = userPassword;

    this.configuration = configuration;
    this.timeout = this.configuration.getValueAsInteger(GlobalConfiguration.NETWORK_SOCKET_TIMEOUT);

    requestClusterConfiguration();
  }

  public String getName() {
    return databaseName;
  }

  public void create() {
    databaseCommand("create", "SQL", null, null, true, null);
  }

  public List databases() {
<<<<<<< HEAD
    return (List) serverCommand("GET","databases", "SQL", null, null, true, true, (connection, response) -> {

      return response.getJSONArray("result").toList();
    });
=======
    return (List) serverCommand("GET", "databases", "SQL", null, null, true, true, (connection, response) -> response.getJSONArray("result").toList());
>>>>>>> dc5ad7f6
  }

  public boolean exists() {
    return (boolean) databaseCommand("exists", "SQL", null, null, true, (connection, response) -> {
      final boolean exists = response.getBoolean("result");
      return exists;
    });
  }

  public void close() {
  }

  public void drop() {
    databaseCommand("drop", "SQL", null, null, true, null);
    close();
  }

  public void transaction(final Database.TransactionScope txBlock) {
    transaction(txBlock, configuration.getValueAsInteger(GlobalConfiguration.TX_RETRIES));
  }

  public void transaction(final Database.TransactionScope txBlock, int attempts) {
    if (txBlock == null)
      throw new IllegalArgumentException("Transaction block is null");

    ArcadeDBException lastException = null;

    if (attempts < 1)
      attempts = 1;

    for (int retry = 0; retry < attempts; ++retry) {
      try {
        begin();
        txBlock.execute();
        commit();

        return;
      } catch (NeedRetryException | DuplicatedKeyException e) {
        // RETRY
        lastException = e;
      } catch (Exception e) {
        try {
          rollback();
        } catch (Throwable t) {
          // IGNORE IT
        }
        throw e;
      }
    }

    throw lastException;
  }

  public void begin() {
    if (sessionId != null)
      throw new TransactionException("Transaction already begun");

    try {
      final HttpURLConnection connection = createConnection("POST", getUrl("begin", databaseName));
      connection.connect();
      if (connection.getResponseCode() != 204)
        throw new TransactionException("Error on transaction begin");
      sessionId = connection.getHeaderField(HttpUtils.ARCADEDB_SESSION_ID);
    } catch (Exception e) {
      throw new TransactionException("Error on transaction begin", e);
    }
  }

  public void commit() {
    if (sessionId == null)
      throw new TransactionException("Transaction not begun");
    try {
      final HttpURLConnection connection = createConnection("POST", getUrl("commit", databaseName));
      connection.connect();
      if (connection.getResponseCode() != 204)
        throw new TransactionException("Error on transaction commit");
      sessionId = null;
    } catch (Exception e) {
      throw new TransactionException("Error on transaction commit", e);
    }
  }

  public void rollback() {
    if (sessionId == null)
      throw new TransactionException("Transaction not begun");

    try {
      final HttpURLConnection connection = createConnection("POST", getUrl("rollback", databaseName));
      connection.connect();
      if (connection.getResponseCode() != 204)
        throw new TransactionException("Error on transaction rollback");

      sessionId = null;
    } catch (Exception e) {
      throw new TransactionException("Error on transaction rollback", e);
    }
  }

  public Record lookupByRID(final RID rid) {
    if (rid == null)
      throw new IllegalArgumentException("Record is null");

    try {
      final HttpURLConnection connection = createConnection("GET", getUrl("document", databaseName + "/" + rid.getBucketId() + ":" + rid.getPosition()));
      connection.connect();
      if (connection.getResponseCode() == 404)
        throw new RecordNotFoundException("Record " + rid + " not found", rid);

      final JSONObject response = new JSONObject(FileUtils.readStreamAsString(connection.getInputStream(), charset));
      if (response.has("result"))
        return json2Record(response.getJSONObject("result"));
      return null;

    } catch (RecordNotFoundException e) {
      throw e;
    } catch (Exception e) {
      throw new DatabaseOperationException("Error on loading record " + rid, e);
    }
  }

  public ResultSet command(final String language, final String command, final Object... args) {
    final Map<String, Object> params = mapArgs(args);
    return (ResultSet) databaseCommand("command", language, command, params, true, (connection, response) -> createResultSet(response));
  }

  public ResultSet query(final String language, final String command, final Object... args) {
    final Map<String, Object> params = mapArgs(args);
    return (ResultSet) databaseCommand("query", language, command, params, false, (connection, response) -> createResultSet(response));
  }

  public CONNECTION_STRATEGY getConnectionStrategy() {
    return connectionStrategy;
  }

  public void setConnectionStrategy(final CONNECTION_STRATEGY connectionStrategy) {
    this.connectionStrategy = connectionStrategy;
  }

  public int getTimeout() {
    return timeout;
  }

  public void setTimeout(final int timeout) {
    this.timeout = timeout;
  }

  @Override
  public String toString() {
    return databaseName;
  }

  public void createUser(final String userName, final String password, final List<String> databases) {
    try {
      final HttpURLConnection connection = createConnection("POST", getUrl("user"));
      connection.setDoOutput(true);

      final JSONObject jsonRequest = new JSONObject();
      jsonRequest.put("name", userName);
      jsonRequest.put("password", password);
      if (databases != null && !databases.isEmpty()) {
        final JSONObject databasesJson = new JSONObject();
        for (String dbName : databases)
          databasesJson.put(dbName, new String[] { "admin" });
        jsonRequest.put("databases", databasesJson);
      }

      final byte[] postData = jsonRequest.toString().getBytes(StandardCharsets.UTF_8);
      connection.setRequestProperty("Content-Length", Integer.toString(postData.length));
      try (DataOutputStream wr = new DataOutputStream(connection.getOutputStream())) {
        wr.write(postData);
      }

      connection.connect();
      if (connection.getResponseCode() != 204)
        throw new RuntimeException("Error on creating user: " + connection.getResponseMessage());

    } catch (Exception e) {
      throw new RuntimeException("Error on creating user", e);
    }
  }

  public void dropUser(final String userName) {
    try {
      final HttpURLConnection connection = createConnection("DELETE", getUrl("user") + "/" + userName);
      connection.connect();
      if (connection.getResponseCode() != 204)
        throw new RuntimeException("Error on deleting user: " + connection.getResponseMessage());

    } catch (Exception e) {
      throw new RuntimeException("Error on deleting user", e);
    }
  }

  private Object serverCommand(final String method, final String operation, final String language, final String payloadCommand,
      final Map<String, Object> params, final boolean leaderIsPreferable, final boolean autoReconnect, final Callback callback) {
    return httpCommand(method, null, operation, language, payloadCommand, params, leaderIsPreferable, autoReconnect, callback);
  }

  private Object databaseCommand(final String operation, final String language, final String payloadCommand, final Map<String, Object> params,
      final boolean requiresLeader, final Callback callback) {
    return httpCommand("POST", databaseName, operation, language, payloadCommand, params, requiresLeader, true, callback);
  }

  private Object httpCommand(final String method, final String extendedURL, final String operation, final String language, final String payloadCommand,
      final Map<String, Object> params, final boolean leaderIsPreferable, final boolean autoReconnect, final Callback callback) {

    Exception lastException = null;

    final int maxRetry = leaderIsPreferable ? 3 : replicaServerList.size() + 1;

    Pair<String, Integer> connectToServer = leaderIsPreferable ? leaderServer : new Pair<>(currentServer, currentPort);

    String server = null;

    for (int retry = 0; retry < maxRetry && connectToServer != null; ++retry) {
      server = connectToServer.getFirst() + ":" + connectToServer.getSecond();
      String url = protocol + "://" + server + "/api/v" + apiVersion + "/" + operation;

      if (extendedURL != null)
        url += "/" + extendedURL;

      try {
        final HttpURLConnection connection = createConnection(method, url);
        connection.setDoOutput(true);
        try {

          if (payloadCommand != null) {
            final JSONObject jsonRequest = new JSONObject();
            jsonRequest.put("language", language);
            jsonRequest.put("command", payloadCommand);
            jsonRequest.put("serializer", "record");

            if (params != null) {
              final JSONObject jsonParams = new JSONObject(params);
              jsonRequest.put("params", jsonParams);
            }

            final byte[] postData = jsonRequest.toString().getBytes(StandardCharsets.UTF_8);
            connection.setRequestProperty("Content-Length", Integer.toString(postData.length));
            try (DataOutputStream wr = new DataOutputStream(connection.getOutputStream())) {
              wr.write(postData);
            }
          }

          connection.connect();

          if (connection.getResponseCode() != 200) {
            String detail = null;
            String reason = null;
            String exception = null;
            String exceptionArgs = null;
            String responsePayload = null;

            if (connection.getErrorStream() != null) {
              try {
                responsePayload = FileUtils.readStreamAsString(connection.getErrorStream(), charset);
                final JSONObject response = new JSONObject(responsePayload);
                reason = response.getString("error");
                detail = response.has("detail") ? response.getString("detail") : null;
                exception = response.has("exception") ? response.getString("exception") : null;
                exceptionArgs = response.has("exceptionArgs") ? response.getString("exceptionArgs") : null;
              } catch (Exception e) {
                lastException = e;
                // TODO CHECK IF THE COMMAND NEEDS TO BE RE-EXECUTED OR NOT
                LogManager.instance()
                    .log(this, Level.WARNING, "Error on executing command, retrying... (payload=%s, error=%s)", null, responsePayload, e.toString());
                continue;
              }
            }

            String cmd = payloadCommand;
            if (cmd == null)
              cmd = operation;

            if (exception != null) {
              if (detail == null)
                detail = "Unknown";

              if (exception.equals(ServerIsNotTheLeaderException.class.getName())) {
                final int sep = detail.lastIndexOf('.');
                throw new ServerIsNotTheLeaderException(sep > -1 ? detail.substring(0, sep) : detail, exceptionArgs);
              } else if (exception.equals(QuorumNotReachedException.class.getName())) {
                lastException = new QuorumNotReachedException(detail);
                continue;
              } else if (exception.equals(DuplicatedKeyException.class.getName()) && exceptionArgs != null) {
                final String[] exceptionArgsParts = exceptionArgs.split("\\|");
                throw new DuplicatedKeyException(exceptionArgsParts[0], exceptionArgsParts[1], new RID(null, exceptionArgsParts[2]));
              } else if (exception.equals(ConcurrentModificationException.class.getName())) {
                throw new ConcurrentModificationException(detail);
              } else if (exception.equals(TransactionException.class.getName())) {
                throw new TransactionException(detail);
              } else if (exception.equals(TimeoutException.class.getName())) {
                throw new TimeoutException(detail);
              } else if (exception.equals(SchemaException.class.getName())) {
                throw new SchemaException(detail);
              } else
                // ELSE
                throw new RemoteException("Error on executing remote operation " + operation + " (cause:" + exception + " detail:" + detail + ")");
            }

            final String httpErrorDescription = connection.getResponseMessage();

            // TEMPORARY FIX FOR AN ISSUE WITH THE CLIENT/SERVER COMMUNICATION WHERE THE PAYLOAD ARRIVES AS EMPTY
            if (connection.getResponseCode() == 400 && "Bad Request".equals(httpErrorDescription) && "Command text is null".equals(reason)) {
              // RETRY
              LogManager.instance().log(this, Level.FINE, "Empty payload received, retrying (retry=%d/%d)...", null, retry, maxRetry);
              continue;
            }

            throw new RemoteException(
                "Error on executing remote command '" + cmd + "' (httpErrorCode=" + connection.getResponseCode() + " httpErrorDescription="
                    + httpErrorDescription + " reason=" + reason + " detail=" + detail + " exception=" + exception + ")");
          }

          final JSONObject response = new JSONObject(FileUtils.readStreamAsString(connection.getInputStream(), charset));

          if (callback == null)
            return null;

          return callback.call(connection, response);

        } finally {
          connection.disconnect();
        }

      } catch (IOException | ServerIsNotTheLeaderException e) {
        lastException = e;

        if (!autoReconnect)
          break;

        if (!reloadClusterConfiguration())
          throw new RemoteException("Error on executing remote operation " + operation + ", no server available", e);

        final Pair<String, Integer> currentConnectToServer = connectToServer;

        if (leaderIsPreferable && !currentConnectToServer.equals(leaderServer)) {
          connectToServer = leaderServer;
        } else
          connectToServer = getNextReplicaAddress();

        if (connectToServer != null)
          LogManager.instance()
              .log(this, Level.WARNING, "Remote server (%s:%d) seems unreachable, switching to server %s:%d...", null, currentConnectToServer.getFirst(),
                  currentConnectToServer.getSecond(), connectToServer.getFirst(), connectToServer.getSecond());

      } catch (RemoteException | NeedRetryException | DuplicatedKeyException | TransactionException | TimeoutException e) {
        throw e;
      } catch (Exception e) {
        throw new RemoteException("Error on executing remote operation " + operation + " (cause: " + e.getMessage() + ")", e);
      }
    }

    if (lastException instanceof RuntimeException)
      throw (RuntimeException) lastException;

    throw new RemoteException("Error on executing remote operation '" + operation + "' (server=" + server + " retry=" + maxRetry + ")", lastException);
  }

  public int getApiVersion() {
    return apiVersion;
  }

  public void setApiVersion(final int apiVersion) {
    this.apiVersion = apiVersion;
  }

  public interface Callback {
    Object call(HttpURLConnection iArgument, JSONObject response) throws Exception;
  }

  protected HttpURLConnection createConnection(final String httpMethod, final String url) throws IOException {
    final HttpURLConnection connection = (HttpURLConnection) new URL(url).openConnection();
    connection.setRequestProperty("charset", "utf-8");
    connection.setRequestMethod(httpMethod);

    final String authorization = userName + ":" + userPassword;
    connection.setRequestProperty("Authorization", "Basic " + Base64.getEncoder().encodeToString(authorization.getBytes(DatabaseFactory.getDefaultCharset())));

    connection.setConnectTimeout(timeout);
    connection.setReadTimeout(timeout);

    if (sessionId != null)
      connection.setRequestProperty(HttpUtils.ARCADEDB_SESSION_ID, sessionId);

    return connection;
  }

  private void requestClusterConfiguration() {
    serverCommand("GET", "server", "SQL", null, null, false, false, new Callback() {
      @Override
      public Object call(final HttpURLConnection connection, final JSONObject response) {
        LogManager.instance().log(this, Level.FINE, "Configuring remote database: %s", null, response);

        if (!response.has("leaderServer")) {
          leaderServer = new Pair<>(originalServer, originalPort);
          replicaServerList.clear();
          return null;
        }

        final String cfgLeaderServer = (String) response.get("leaderServer");
        final String[] leaderServerParts = cfgLeaderServer.split(":");
        leaderServer = new Pair<>(leaderServerParts[0], Integer.parseInt(leaderServerParts[1]));

        final String cfgReplicaServers = (String) response.get("replicaServers");

        // PARSE SERVER LISTS
        replicaServerList.clear();

        if (cfgReplicaServers != null && !cfgReplicaServers.isEmpty()) {
          final String[] serverEntries = cfgReplicaServers.split(",");
          for (String serverEntry : serverEntries) {
            final String[] serverParts = serverEntry.split(":");
            if (serverParts.length != 2)
              LogManager.instance().log(this, Level.WARNING, "No port specified on remote server URL '%s'", null, serverEntry);

            final String sHost = serverParts[0];
            final int sPort = Integer.parseInt(serverParts[1]);

            replicaServerList.add(new Pair(sHost, sPort));
          }
        }

        LogManager.instance().log(this, Level.INFO, "Remote Database configured with leader=%s and replicas=%s", null, leaderServer, replicaServerList);

        return null;
      }
    });
  }

  private Pair<String, Integer> getNextReplicaAddress() {
    if (replicaServerList.isEmpty())
      return leaderServer;

    ++currentReplicaServerIndex;
    if (currentReplicaServerIndex > replicaServerList.size() - 1)
      currentReplicaServerIndex = 0;

    return replicaServerList.get(currentReplicaServerIndex);
  }

  private boolean reloadClusterConfiguration() {
    final Pair<String, Integer> oldLeader = leaderServer;

    // ASK REPLICA FIRST
    for (int replicaIdx = 0; replicaIdx < replicaServerList.size(); ++replicaIdx) {
      Pair<String, Integer> connectToServer = replicaServerList.get(replicaIdx);

      currentServer = connectToServer.getFirst();
      currentPort = connectToServer.getSecond();

      try {
        requestClusterConfiguration();
      } catch (Exception e) {
        // IGNORE< TRY NEXT
        continue;
      }

      if (leaderServer != null)
        return true;
    }

    if (oldLeader != null) {
      // RESET LEADER SERVER TO AVOID LOOP
      leaderServer = null;

      // ASK TO THE OLD LEADER
      currentServer = oldLeader.getFirst();
      currentPort = oldLeader.getSecond();
      requestClusterConfiguration();
    }

    return leaderServer != null;
  }

  private Map<String, Object> mapArgs(Object[] args) {
    Map<String, Object> params = null;
    if (args != null && args.length > 0) {
      if (args.length == 1 && args[0] instanceof Map)
        params = (Map<String, Object>) args[0];
      else {
        params = new HashMap<>();
        for (Object o : args) {
          params.put("" + params.size(), o);
        }
      }
    }
    return params;
  }

  private String getUrl(final String command) {
    return protocol + "://" + currentServer + ":" + currentPort + "/api/v" + apiVersion + "/" + command;
  }

  private String getUrl(final String command, final String databaseName) {
    return getUrl(command) + "/" + databaseName;
  }

  protected ResultSet createResultSet(final JSONObject response) {
    final ResultSet resultSet = new InternalResultSet();

    final JSONArray resultArray = response.getJSONArray("result");
    for (int i = 0; i < resultArray.length(); ++i) {
      final JSONObject result = resultArray.getJSONObject(i);
      ((InternalResultSet) resultSet).add(json2Result(result));
    }
    return resultSet;
  }

  protected Result json2Result(final JSONObject result) {
    final Record record = json2Record(result);
    if (record == null)
      return new ResultInternal(result.toMap());

    return new ResultInternal(record);
  }

  protected Record json2Record(final JSONObject result) {
    final Map<String, Object> map = result.toMap();

    if (map.containsKey("@cat")) {
      final String cat = result.getString("@cat");
      switch (cat) {
      case "d":
        return new RemoteImmutableDocument(this, map);

      case "v":
        return new RemoteImmutableVertex(this, map);

      case "e":
        return new RemoteImmutableEdge(this, map);
      }
    }
    return null;
  }
}<|MERGE_RESOLUTION|>--- conflicted
+++ resolved
@@ -109,14 +109,7 @@
   }
 
   public List databases() {
-<<<<<<< HEAD
-    return (List) serverCommand("GET","databases", "SQL", null, null, true, true, (connection, response) -> {
-
-      return response.getJSONArray("result").toList();
-    });
-=======
     return (List) serverCommand("GET", "databases", "SQL", null, null, true, true, (connection, response) -> response.getJSONArray("result").toList());
->>>>>>> dc5ad7f6
   }
 
   public boolean exists() {
