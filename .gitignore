# Compiled class file
*.class

# Log file
*.log

# BlueJ files
*.ctxt

# Mobile Tools for Java (J2ME)
.mtj.tmp/

# Package Files #
*.jar
*.war
*.ear
*.zip
*.tar.gz
*.rar

# virtual machine crash logs, see http://www.java.com/en/download/help/error_hotspot.xml
hs_err_pid*

.idea/
### Maven template
target/
pom.xml.tag
pom.xml.releaseBackup
pom.xml.versionsBackup
pom.xml.next
release.properties
dependency-reduced-pom.xml
buildNumber.properties
.mvn/timing.properties

# Avoid ignoring Maven wrapper jar file (.jar files are usually ignored)
!/.mvn/wrapper/maven-wrapper.jar
### Java template
# Compiled class file

# Log file

# BlueJ files

# Mobile Tools for Java (J2ME)

# Package Files #

# virtual machine crash logs, see http://www.java.com/en/download/help/error_hotspot.xml
### JetBrains template
# Covers JetBrains IDEs: IntelliJ, RubyMine, PhpStorm, AppCode, PyCharm, CLion, Android Studio and Webstorm
# Reference: https://intellij-support.jetbrains.com/hc/en-us/articles/206544839

# User-specific stuff:
.idea/**/workspace.xml
.idea/**/tasks.xml
.idea/dictionaries

# Sensitive or high-churn files:
.idea/**/dataSources/
.idea/**/dataSources.ids
.idea/**/dataSources.xml
.idea/**/dataSources.local.xml
.idea/**/sqlDataSources.xml
.idea/**/dynamic.xml
.idea/**/uiDesigner.xml

# Gradle:
.idea/**/gradle.xml
.idea/**/libraries

# CMake
cmake-build-debug/
cmake-build-release/

# Mongo Explorer plugin:
.idea/**/mongoSettings.xml

## File-based project format:
*.iws

## Plugin-specific files:

# IntelliJ
out/

# mpeltonen/sbt-idea plugin
.idea_modules/

# JIRA plugin
atlassian-ide-plugin.xml

# Cursive Clojure plugin
.idea/replstate.xml

# Crashlytics plugin (for Android Studio and IntelliJ)
com_crashlytics_export_strings.xml
crashlytics.properties
crashlytics-build.properties
fabric.properties
### Gradle template
.gradle
/build/

# Ignore Gradle GUI config
gradle-app.setting

# Avoid ignoring Gradle wrapper jar file (.jar files are usually ignored)
!gradle-wrapper.jar

# Cache of project
.gradletasknamecache

# # Work around https://youtrack.jetbrains.com/issue/IDEA-116898
# gradle/wrapper/gradle-wrapper.properties
### Kotlin template
# Compiled class file

# Log file

# BlueJ files

# Mobile Tools for Java (J2ME)

# Package Files #

# virtual machine crash logs, see http://www.java.com/en/download/help/error_hotspot.xml
### Eclipse template

.metadata
bin/
tmp/
*.tmp
*.bak
*.swp
*~.nib
local.properties
.settings/
.loadpath
.recommenders

# External tool builders
.externalToolBuilders/

# Locally stored "Eclipse launch configurations"
*.launch

# PyDev specific (Python IDE for Eclipse)
*.pydevproject

# CDT-specific (C/C++ Development Tooling)
.cproject

# CDT- autotools
.autotools

# Java annotation processor (APT)
.factorypath

# PDT-specific (PHP Development Tools)
.buildpath

# sbteclipse plugin
.target

# Tern plugin
.tern-project

# TeXlipse plugin
.texlipse

# STS (Spring Tool Suite)
.springBeans

# Code Recommenders
.recommenders/

# Scala IDE specific (Scala & Java development for Eclipse)
.cache-main
.scala_dependencies
.worksheet

log/*
### Gradle template
.gradle
/build/

# Ignore Gradle GUI config
gradle-app.setting

# Avoid ignoring Gradle wrapper jar file (.jar files are usually ignored)
!gradle-wrapper.jar

# Cache of project
.gradletasknamecache

# # Work around https://youtrack.jetbrains.com/issue/IDEA-116898
# gradle/wrapper/gradle-wrapper.properties
### Java template
# Compiled class file
*.class

# Log file
*.log

# BlueJ files
*.ctxt

# Mobile Tools for Java (J2ME)
.mtj.tmp/

# Package Files #
*.jar
*.war
*.nar
*.ear
*.zip
*.tar.gz
*.rar

# virtual machine crash logs, see http://www.java.com/en/download/help/error_hotspot.xml
hs_err_pid*
### Kotlin template
# Compiled class file
*.class

# Log file
*.log

# BlueJ files
*.ctxt

# Mobile Tools for Java (J2ME)
.mtj.tmp/

# Package Files #
*.jar
*.war
*.nar
*.ear
*.zip
*.tar.gz
*.rar

# virtual machine crash logs, see http://www.java.com/en/download/help/error_hotspot.xml
hs_err_pid*

### Eclipse ###
.metadata
bin/
tmp/
*.tmp
*.bak
*.swp
*~.nib
local.properties
.settings/
.loadpath
.recommenders

# External tool builders
.externalToolBuilders/

# Locally stored "Eclipse launch configurations"
*.launch

# PyDev specific (Python IDE for Eclipse)
*.pydevproject

# CDT-specific (C/C++ Development Tooling)
.cproject

# CDT- autotools
.autotools

# Java annotation processor (APT)
.factorypath

# PDT-specific (PHP Development Tools)
.buildpath

# sbteclipse plugin
.target

# Tern plugin
.tern-project

# TeXlipse plugin
.texlipse

# STS (Spring Tool Suite)
.springBeans

# Code Recommenders
.recommenders/

# Annotation Processing
.apt_generated/
.apt_generated_test/

# Scala IDE specific (Scala & Java development for Eclipse)
.cache-main
.scala_dependencies
.worksheet

### Eclipse Patch ###
# Spring Boot Tooling
.sts4-cache/

### Maven template
target/
pom.xml.tag
pom.xml.releaseBackup
pom.xml.versionsBackup
pom.xml.next
release.properties
dependency-reduced-pom.xml
buildNumber.properties
.mvn/timing.properties

# Avoid ignoring Maven wrapper jar file (.jar files are usually ignored)
!/.mvn/wrapper/maven-wrapper.jar

### Maven Patch ###
# Eclipse m2e generated files
# Eclipse Core
.project
# JDT-specific (Eclipse Java Development Tools)
.classpath

### JetBrains template
# Covers JetBrains IDEs: IntelliJ, RubyMine, PhpStorm, AppCode, PyCharm, CLion, Android Studio and WebStorm
# Reference: https://intellij-support.jetbrains.com/hc/en-us/articles/206544839

# User-specific stuff
.idea/**/workspace.xml
.idea/**/tasks.xml
.idea/**/dictionaries
.idea/**/shelf

# Sensitive or high-churn files
.idea/**/dataSources/
.idea/**/dataSources.ids
.idea/**/dataSources.local.xml
.idea/**/sqlDataSources.xml
.idea/**/dynamic.xml
.idea/**/uiDesigner.xml

# Gradle
.idea/**/gradle.xml
.idea/**/libraries

# CMake
cmake-build-debug/
cmake-build-release/

# Mongo Explorer plugin
.idea/**/mongoSettings.xml

# File-based project format
*.iws

# IntelliJ
out/

# mpeltonen/sbt-idea plugin
.idea_modules/

# JIRA plugin
atlassian-ide-plugin.xml

# Cursive Clojure plugin
.idea/replstate.xml

# Crashlytics plugin (for Android Studio and IntelliJ)
com_crashlytics_export_strings.xml
crashlytics.properties
crashlytics-build.properties
fabric.properties

# Editor-based Rest Client
.idea/httpRequests

*.iml
**/security.json
security.json
*.rlog

databases
.history
.DS_Store
doc/src/main/asciidoc/*/.asciidoctor/
doc/src/main/asciidoc/*/var/
server/backups/
config/server-users.jsonl
config/server-groups.json
gremlin/file:/
<<<<<<< HEAD

# Ignore Vim Swap/Cache files
*~
=======
server/exports
server/backups
>>>>>>> 8c0fb3d9
<|MERGE_RESOLUTION|>--- conflicted
+++ resolved
@@ -395,11 +395,8 @@
 config/server-users.jsonl
 config/server-groups.json
 gremlin/file:/
-<<<<<<< HEAD
-
-# Ignore Vim Swap/Cache files
-*~
-=======
 server/exports
 server/backups
->>>>>>> 8c0fb3d9
+
+# Ignore Vim Swap/Cache files
+*~