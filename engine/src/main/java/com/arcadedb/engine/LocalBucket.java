--- conflicted
+++ resolved
@@ -619,15 +619,9 @@
 
       final MutablePage selectedPage;
       if (createNewPage) {
-<<<<<<< HEAD
-        selectedPage = database.getTransaction().addPage(new PageId(file.getFileId(), txPageCounter), pageSize);
+        selectedPage = database.getTransaction().addPage(new PageId(database, file.getFileId(), txPageCounter), pageSize);
         newRecordPositionInPage = contentHeaderSize;
         availablePositionIndex = 0;
-=======
-        selectedPage = database.getTransaction().addPage(new PageId(database, file.getFileId(), txPageCounter), pageSize);
-        newPosition = contentHeaderSize;
-        recordCountInPage = 0;
->>>>>>> a1716e95
       } else
         selectedPage = database.getTransaction().getPageToModify(lastPage);
 
@@ -1089,17 +1083,13 @@
       final int chunkPageId = (int) (nextChunkPointer / maxRecordsInPage);
       final int chunkPositionInPage = (int) (nextChunkPointer % maxRecordsInPage);
 
-<<<<<<< HEAD
       if (chunkPageId >= getTotalPages()) {
         Integer pageCounter = database.getTransaction().getPageCounter(chunkPageId);
         if (pageCounter == null || chunkPageId >= pageCounter)
           throw new DatabaseOperationException("Invalid pointer to a chunk for record " + originalRID);
       }
 
-      page = database.getTransaction().getPage(new PageId(file.getFileId(), chunkPageId), pageSize);
-=======
       page = database.getTransaction().getPage(new PageId(database, file.getFileId(), chunkPageId), pageSize);
->>>>>>> a1716e95
       recordPositionInPage = getRecordPositionInPage(page, chunkPositionInPage);
       if (recordPositionInPage == 0)
         throw new DatabaseOperationException("Chunk of record " + originalRID + " was deleted");
