--- conflicted
+++ resolved
@@ -237,13 +237,8 @@
     if (element != null)
       return Optional.of(element.getIdentity());
 
-<<<<<<< HEAD
-    if (content.containsKey("@rid"))
-      return Optional.of((RID) content.get("@rid"));
-=======
     if (hasProperty("@rid"))
       return Optional.of(getProperty("@rid"));
->>>>>>> 97b17311
 
     return Optional.empty();
   }
