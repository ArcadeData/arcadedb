--- conflicted
+++ resolved
@@ -68,12 +68,8 @@
           // USE DEFAULT SETTINGS
           System.err.println("Error on loading logging configuration file '" + defaultLogConfigurationFile + "'. Using default settings");
         }
-<<<<<<< HEAD
-      }
-=======
       } else
         System.err.println("Error on loading logging configuration file '" + defaultLogConfigurationFile + "': file not found. Using default settings");
->>>>>>> e16e378b
     }
 
     if (stream == null) {
