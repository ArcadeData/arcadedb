/*
 * Copyright © 2021-present Arcade Data Ltd (info@arcadedata.com)
 *
 * Licensed under the Apache License, Version 2.0 (the "License");
 * you may not use this file except in compliance with the License.
 * You may obtain a copy of the License at
 *
 *     http://www.apache.org/licenses/LICENSE-2.0
 *
 * Unless required by applicable law or agreed to in writing, software
 * distributed under the License is distributed on an "AS IS" BASIS,
 * WITHOUT WARRANTIES OR CONDITIONS OF ANY KIND, either express or implied.
 * See the License for the specific language governing permissions and
 * limitations under the License.
 */
package com.arcadedb.database;

import com.arcadedb.schema.DocumentType;
import com.arcadedb.schema.Property;
import com.arcadedb.schema.Type;
import org.json.JSONObject;

import java.util.*;

/**
 * Mutable document implementation. Nested objects are not tracked, so if you update any embedded objects, you need to call {@link #save()} to mark the record
 * as dirty in the current transaction.
 *
 * @author Luca Garulli
 */
public class MutableDocument extends BaseDocument implements RecordInternal {
  private   Map<String, Object> map;
  protected boolean             dirty = false;

  protected MutableDocument(final Database database, final DocumentType type, final RID rid) {
    super(database, type, rid, null);
    this.map = new LinkedHashMap<>(type.getPropertyNames().size());
  }

  protected MutableDocument(final Database database, final DocumentType type, final RID rid, final Binary buffer) {
    super(database, type, rid, buffer);
    buffer.position(buffer.position() + 1); // SKIP RECORD TYPE
  }

  public synchronized void merge(final Map<String, Object> other) {
    for (Map.Entry<String, Object> entry : other.entrySet())
      set(entry.getKey(), entry.getValue());
  }

  public synchronized boolean isDirty() {
    return dirty;
  }

  @Override
  public synchronized void setBuffer(final Binary buffer) {
    super.setBuffer(buffer);
    dirty = false;
    //map = null; // AVOID RESETTING HERE FOR INDEXES THAT CAN LOOKUP UP FOR FIELDS CAUSING AN UNMARSHALLING
  }

  @Override
  public synchronized void unsetDirty() {
    map = null;
    dirty = false;
  }

<<<<<<< HEAD
  public synchronized void fromMap(final Map<String, Object> map) {
=======
  public synchronized MutableDocument fromMap(final Map<String, Object> map) {
>>>>>>> 2a0de99f
    this.map = new LinkedHashMap<>(map.size());
    for (Map.Entry<String, Object> entry : map.entrySet())
      this.map.put(entry.getKey(), convertValueToSchemaType(entry.getKey(), entry.getValue(), type));

    dirty = true;
    return this;
  }

  @Override
  public synchronized Map<String, Object> toMap() {
    checkForLazyLoadingProperties();
    return Collections.unmodifiableMap(map);
  }

<<<<<<< HEAD
  public synchronized void fromJSON(final JSONObject json) {
    fromMap(new JSONSerializer(database).json2map(json));
=======
  public synchronized MutableDocument fromJSON(final JSONObject json) {
    return fromMap(new JSONSerializer(database).json2map(json));
>>>>>>> 2a0de99f
  }

  @Override
  public synchronized JSONObject toJSON() {
    checkForLazyLoadingProperties();
    final JSONObject result = new JSONSerializer(database).map2json(map);
    result.put("@type", type.getName());
    if (getIdentity() != null)
      result.put("@rid", getIdentity().toString());
    return result;
  }

  @Override
  public synchronized boolean has(String propertyName) {
    checkForLazyLoadingProperties();
    return map.containsKey(propertyName);
  }

  public synchronized Object get(final String propertyName) {
    checkForLazyLoadingProperties();
    return map.get(propertyName);
  }

  /**
   * Sets the property value in the document. If the property has been defined in the schema, the value is converted according to the property type.
   */
  public synchronized MutableDocument set(final String name, Object value) {
    checkForLazyLoadingProperties();
    dirty = true;
    value = setTransformValue(value, name);
    map.put(name, convertValueToSchemaType(name, value, type));
    return this;
  }

  /**
   * Sets the property values in the document. If any properties has been defined in the schema, the value is converted according to the property type.
   *
   * @param properties Array containing pairs of name (String) and value (Object)
   */
  public synchronized MutableDocument set(final Object... properties) {
    if (properties == null || properties.length == 0)
      throw new IllegalArgumentException("Empty list of properties");

    if (properties.length % 2 != 0)
      throw new IllegalArgumentException("Properties must be an even pair of key/values");

    checkForLazyLoadingProperties();
    dirty = true;

    if (properties.length > 0) {
      for (int p = 0; p < properties.length; p += 2) {
        final String propertyName = (String) properties[p];
        final Object value = setTransformValue(properties[p + 1], propertyName);
        map.put(propertyName, convertValueToSchemaType(propertyName, value, type));
      }
    }

    return this;
  }

  /**
   * Creates a new embedded document attached to the current document. If the property name already exists, and it is a collection, then the embedded document
   * is added to the collection.
   *
   * @param embeddedTypeName Embedded type name
   * @param propertyName     Current document's property name where the embedded document is stored
   *
   * @return MutableEmbeddedDocument instance
   */
  public synchronized MutableEmbeddedDocument newEmbeddedDocument(final String embeddedTypeName, final String propertyName) {
    final Object old = get(propertyName);

    final MutableEmbeddedDocument emb = database.newEmbeddedDocument(new EmbeddedModifierProperty(this, propertyName), embeddedTypeName);
    if (old instanceof Collection)
      ((Collection<EmbeddedDocument>) old).add(emb);
    else
      set(propertyName, emb);

    return emb;
  }

  /**
   * Creates a new embedded document attached to the current document. If the property name already exists, and it is a map, then the embedded document
   * is added to the collection.
   *
   * @param embeddedTypeName Embedded type name
   * @param propertyName     Current document's property name where the embedded document is stored
   * @param mapKey           key for the map to assign the embedded document
   *
   * @return MutableEmbeddedDocument instance
   */
  public synchronized MutableEmbeddedDocument newEmbeddedDocument(final String embeddedTypeName, final String propertyName, final String mapKey) {
    final Object old = get(propertyName);

    final MutableEmbeddedDocument emb = database.newEmbeddedDocument(new EmbeddedModifierProperty(this, propertyName), embeddedTypeName);

    if (old == null) {
      final Map<String, EmbeddedDocument> embMap = new HashMap<>();
      embMap.put(mapKey, emb);
      set(propertyName, embMap);
    } else if (old instanceof Map)
      ((Map<String, EmbeddedDocument>) old).put(mapKey, emb);
    else
      throw new IllegalArgumentException("Property '" + propertyName + "' is '" + old.getClass() + "', but null or Map was expected");

    return emb;
  }

  /**
   * Creates a new embedded document attached to the current document inside a map that must be previously created and set.
   *
   * @param embeddedTypeName Embedded type name
   * @param propertyName     Current document's property name where the embedded document is stored
   * @param propertyMapKey   Key to use when storing the embedded document in the map
   *
   * @return MutableEmbeddedDocument instance
   */
  public synchronized MutableEmbeddedDocument newEmbeddedDocument(final String embeddedTypeName, final String propertyName, final Object propertyMapKey) {
    final Object old = get(propertyName);

    if (old == null)
      throw new IllegalArgumentException("Cannot store an embedded document in a null map. Create and set the map first");

    if (old instanceof Collection)
      throw new IllegalArgumentException("Cannot store an embedded document in a map because a collection was found");

    if (!(old instanceof Map))
      throw new IllegalArgumentException("Cannot store an embedded document in a map because another value was found instead of a Map");

    final MutableEmbeddedDocument emb = database.newEmbeddedDocument(new EmbeddedModifierProperty(this, propertyName), embeddedTypeName);
    ((Map<Object, EmbeddedDocument>) old).put(propertyMapKey, emb);

    return emb;
  }

  /**
   * Sets the property values in the document from a map. If any properties has been defined in the schema, the value is converted according to the property type.
   *
   * @param properties {@literal Map<String,Object>} containing pairs of name (String) and value (Object)
   */
  public synchronized MutableDocument set(final Map<String, Object> properties) {
    checkForLazyLoadingProperties();
    dirty = true;

    for (Map.Entry<String, Object> entry : properties.entrySet()) {
      final String propertyName = entry.getKey();
      final Object value = setTransformValue(entry.getValue(), propertyName);
      map.put(propertyName, convertValueToSchemaType(propertyName, value, type));
    }

    return this;
  }

  public synchronized Object remove(final String name) {
    checkForLazyLoadingProperties();
    dirty = true;
    return map.remove(name);
  }

  public synchronized MutableDocument save() {
    dirty = true;
    if (rid != null)
      database.updateRecord(this);
    else
      database.createRecord(this);
    return this;
  }

  public synchronized MutableDocument save(final String bucketName) {
    dirty = true;
    if (rid != null)
      throw new IllegalStateException("Cannot update a record in a custom bucket");

    database.createRecord(this, bucketName);
    return this;
  }

  @Override
  public synchronized void setIdentity(final RID rid) {
    this.rid = rid;
  }

  @Override
  public synchronized String toString() {
    final StringBuilder result = new StringBuilder(256);
    if (rid != null)
      result.append(rid);
    if (type != null) {
      result.append('@');
      result.append(type.getName());
    }
    result.append('[');
    if (map == null) {
      result.append('?');
    } else {
      int i = 0;
      for (Map.Entry<String, Object> entry : map.entrySet()) {
        if (i > 0)
          result.append(',');

        result.append(entry.getKey());
        result.append('=');
        result.append(entry.getValue());
        i++;
      }
    }
    result.append(']');
    return result.toString();
  }

  @Override
  public synchronized Set<String> getPropertyNames() {
    checkForLazyLoadingProperties();
    return map.keySet();
  }

  public synchronized MutableDocument modify() {
    return this;
  }

  @Override
  public synchronized void reload() {
    dirty = false;
    map = null;
    buffer = null;
    super.reload();
  }

  protected void checkForLazyLoadingProperties() {
    if (this.map == null) {
      if (buffer == null) {
        if (this instanceof EmbeddedDocument)
          return;

        reload();
      }

      if (buffer == null)
        return;

      buffer.position(propertiesStartingPosition);
      this.map = this.database.getSerializer().deserializeProperties(this.database, buffer, new EmbeddedModifierObject(this));
    }
  }

  private Object convertValueToSchemaType(final String name, final Object value, final DocumentType type) {
    if (value == null || value == JSONObject.NULL)
      return null;

    final Property prop = type.getPolymorphicPropertyIfExists(name);
    if (prop != null)
      try {
        return Type.convert(database, value, prop.getType().getDefaultJavaType());
      } catch (Exception e) {
        throw new IllegalArgumentException("Cannot convert type '" + value.getClass() + "' to '" + prop.getType().name() + "' found in property '" + name + "'",
            e);
      }

    return value;
  }

  private Object setTransformValue(final Object value, final String propertyName) {
    // SET DIRTY TO FORCE RE-MARSHALL. IF THE RECORD COMES FROM ANOTHER DATABASE WITHOUT A FULL RE-MARSHALL, IT WILL HAVE THE DICTIONARY IDS OF THE OTHER DATABASE
    if (value instanceof EmbeddedDocument) {
      if (!((EmbeddedDocument) value).getDatabase().getName().equals(database.getName())) {
        ((BaseDocument) value).buffer.rewind();
        final MutableDocument newRecord = (MutableDocument) database.getRecordFactory()
            .newModifiableRecord(database, ((EmbeddedDocument) value).getType(), null, ((BaseDocument) value).buffer,
                new EmbeddedModifierProperty(this, propertyName));
        newRecord.buffer = null;
        newRecord.map = new LinkedHashMap<>();
        newRecord.dirty = true;
        newRecord.set(((BaseDocument) value).toMap());
        return newRecord;
      }
    } else if (value instanceof List) {
      List<Object> list = (List<Object>) value;
      for (int i = 0; i < list.size(); i++) {
        Object v = list.get(i);
        if (v instanceof Document && !((Document) v).getDatabase().getName().equals(database.getName())) {
          ((BaseDocument) v).buffer.rewind();
          final MutableDocument newRecord = (MutableDocument) database.getRecordFactory()
              .newModifiableRecord(database, ((EmbeddedDocument) v).getType(), null, ((BaseDocument) v).buffer,
                  new EmbeddedModifierProperty(this, propertyName));
          newRecord.buffer = null;
          newRecord.map = new LinkedHashMap<>();
          newRecord.dirty = true;
          newRecord.set(((BaseDocument) v).toMap());
          list.set(i, newRecord);
        }
      }
    } else if (value instanceof Map) {
      final Map<Object, Object> map = (Map<Object, Object>) value;
      for (Map.Entry<Object, Object> entry : map.entrySet()) {
        final Object v = entry.getValue();
        if (v instanceof Document && !((Document) v).getDatabase().getName().equals(database.getName())) {
          ((BaseDocument) v).buffer.rewind();
          final MutableDocument newRecord = (MutableDocument) database.getRecordFactory()
              .newModifiableRecord(database, ((EmbeddedDocument) v).getType(), null, ((BaseDocument) v).buffer,
                  new EmbeddedModifierProperty(this, propertyName));
          newRecord.buffer = null;
          newRecord.map = new LinkedHashMap<>();
          newRecord.dirty = true;
          newRecord.set(((BaseDocument) v).toMap());
          map.put(entry.getKey(), newRecord);
        }
      }
    }
    return value;
  }
}<|MERGE_RESOLUTION|>--- conflicted
+++ resolved
@@ -64,11 +64,7 @@
     dirty = false;
   }
 
-<<<<<<< HEAD
-  public synchronized void fromMap(final Map<String, Object> map) {
-=======
   public synchronized MutableDocument fromMap(final Map<String, Object> map) {
->>>>>>> 2a0de99f
     this.map = new LinkedHashMap<>(map.size());
     for (Map.Entry<String, Object> entry : map.entrySet())
       this.map.put(entry.getKey(), convertValueToSchemaType(entry.getKey(), entry.getValue(), type));
@@ -83,13 +79,8 @@
     return Collections.unmodifiableMap(map);
   }
 
-<<<<<<< HEAD
-  public synchronized void fromJSON(final JSONObject json) {
-    fromMap(new JSONSerializer(database).json2map(json));
-=======
   public synchronized MutableDocument fromJSON(final JSONObject json) {
     return fromMap(new JSONSerializer(database).json2map(json));
->>>>>>> 2a0de99f
   }
 
   @Override
