/*
 * Copyright © 2021-present Arcade Data Ltd (info@arcadedata.com)
 *
 * Licensed under the Apache License, Version 2.0 (the "License");
 * you may not use this file except in compliance with the License.
 * You may obtain a copy of the License at
 *
 *     http://www.apache.org/licenses/LICENSE-2.0
 *
 * Unless required by applicable law or agreed to in writing, software
 * distributed under the License is distributed on an "AS IS" BASIS,
 * WITHOUT WARRANTIES OR CONDITIONS OF ANY KIND, either express or implied.
 * See the License for the specific language governing permissions and
 * limitations under the License.
 *
 * SPDX-FileCopyrightText: 2021-present Arcade Data Ltd (info@arcadedata.com)
 * SPDX-License-Identifier: Apache-2.0
 */
package com.arcadedb.index.lsm;

import com.arcadedb.database.Binary;
import com.arcadedb.database.DatabaseFactory;
import com.arcadedb.database.DatabaseInternal;
import com.arcadedb.database.RID;
import com.arcadedb.database.TransactionIndexContext;
import com.arcadedb.engine.BasePage;
import com.arcadedb.engine.ComponentFile;
import com.arcadedb.engine.MutablePage;
import com.arcadedb.engine.PageId;
import com.arcadedb.engine.PaginatedComponent;
import com.arcadedb.index.IndexCursorEntry;
import com.arcadedb.index.IndexException;
import com.arcadedb.log.LogManager;
import com.arcadedb.schema.Type;
import com.arcadedb.serializer.BinaryComparator;
import com.arcadedb.serializer.BinarySerializer;
import com.arcadedb.serializer.BinaryTypes;
import com.arcadedb.utility.FileUtils;

import java.io.*;
import java.util.*;
import java.util.concurrent.atomic.*;
import java.util.logging.*;

import static com.arcadedb.database.Binary.BYTE_SERIALIZED_SIZE;
import static com.arcadedb.database.Binary.INT_SERIALIZED_SIZE;

/**
 * Abstract class for LSM-based indexes. The first page contains 2 bytes to store key and value types. The pages are populated from the head of the page
 * with the pointers to the pair key/value that starts from the tail. A page is full when there is no space between the head
 * (key pointers) and the tail (key/value pairs).
 * <br>
 * When a page is full, another page is created, waiting for a compaction.
 * <br>
 * HEADER ROOT PAGE (1st) = [offsetFreeKeyValueContent(int:4),numberOfEntries(int:4),mutable(boolean:1),compactedPageNumberOfSeries(int:4),subIndexFileId(int:4),numberOfKeys(byte:1),keyType(byte:1)*]
 * <br>
 * HEADER Nst PAGE        = [offsetFreeKeyValueContent(int:4),numberOfEntries(int:4),mutable(boolean:1),compactedPageNumberOfSeries(int:4)]
 * <p>
 * <p>
 * The page content size and available space API are not valid in the index pages, because the whole page is used from start to end.
 */
public abstract class LSMTreeIndexAbstract extends PaginatedComponent {
  public enum NULL_STRATEGY {ERROR, SKIP}

<<<<<<< HEAD
  public static final    int    DEF_PAGE_SIZE = 262_144;
  public final           RID    REMOVED_ENTRY_RID;
=======
  public static final int DEF_PAGE_SIZE = 262_144;
  public final        RID REMOVED_ENTRY_RID;
>>>>>>> 1a2273b3

  protected static final LSMTreeIndexCompacted.LookupResult LOWER     = new LSMTreeIndexCompacted.LookupResult(false, true, 0,
      null);
  protected static final LSMTreeIndexCompacted.LookupResult HIGHER    = new LSMTreeIndexCompacted.LookupResult(false, true, 0,
      null);
  protected static final byte                               valueType = BinaryTypes.TYPE_COMPRESSED_RID;

  protected       LSMTreeIndex     mainIndex;
  protected final BinaryComparator comparator;
  protected final BinarySerializer serializer;
  protected final boolean          unique;
  protected       Type[]           keyTypes;
  protected       byte[]           binaryKeyTypes;
  protected       NULL_STRATEGY    nullStrategy       = NULL_STRATEGY.SKIP;
  protected final AtomicLong       statsAdjacentSteps = new AtomicLong();

  protected static class LookupResult {
    public final boolean found;
    public final boolean outside;
    public final int     keyIndex;
    public final int[]   valueBeginPositions;

    public LookupResult(final boolean found, final boolean outside, final int keyIndex, final int[] valueBeginPositions) {
      this.found = found;
      this.outside = outside;
      this.keyIndex = keyIndex;
      this.valueBeginPositions = valueBeginPositions;
    }
  }

  /**
   * Called at creation time.
   */
  protected LSMTreeIndexAbstract(final LSMTreeIndex mainIndex, final DatabaseInternal database, final String name,
      final boolean unique, final String filePath, final String ext, final ComponentFile.MODE mode, final Type[] keyTypes,
      final int pageSize, final int version, final NULL_STRATEGY nullStrategy) throws IOException {
    super(database, name, filePath, ext, mode, pageSize, version);

    if (nullStrategy == null)
      throw new IllegalArgumentException("Index null strategy is null");

    if (keyTypes == null || keyTypes.length == 0)
      throw new IllegalArgumentException("Key types empty ");

    this.mainIndex = mainIndex;
    this.serializer = database.getSerializer();
    this.comparator = serializer.getComparator();
    this.unique = unique;
    this.keyTypes = keyTypes;

    this.binaryKeyTypes = new byte[keyTypes.length];
    for (int i = 0; i < keyTypes.length; i++)
      this.binaryKeyTypes[i] = keyTypes[i].getBinaryType();

    this.nullStrategy = nullStrategy;
    REMOVED_ENTRY_RID = new RID(database, -1, -1L);
  }

  /**
   * Called at cloning time.
   */
  protected LSMTreeIndexAbstract(final LSMTreeIndex mainIndex, final DatabaseInternal database, final String name,
      final boolean unique, final String filePath, final String ext, final Type[] keyTypes, final byte[] binaryKeyTypes,
      final int pageSize, final int version) throws IOException {
    super(database, name, filePath, TEMP_EXT + ext, ComponentFile.MODE.READ_WRITE, pageSize, version);
    this.mainIndex = mainIndex;
    this.serializer = database.getSerializer();
    this.comparator = serializer.getComparator();
    this.unique = unique;
    this.keyTypes = keyTypes;
    this.binaryKeyTypes = binaryKeyTypes;
    REMOVED_ENTRY_RID = new RID(database, -1, -1L);
  }

  /**
   * Called at load time (1st page only).
   */
  protected LSMTreeIndexAbstract(final LSMTreeIndex mainIndex, final DatabaseInternal database, final String name,
      final boolean unique, final String filePath, final int id, final ComponentFile.MODE mode, final int pageSize,
      final int version) throws IOException {
    super(database, name, filePath, id, mode, pageSize, version);
    this.mainIndex = mainIndex;
    this.serializer = database.getSerializer();
    this.comparator = serializer.getComparator();
    this.unique = unique;
    REMOVED_ENTRY_RID = new RID(database, -1, -1L);
  }

  /**
   * @param purpose 0 = exists, 1 = retrieve, 2 = ascending iterator, 3 = descending iterator
   */
  protected abstract LookupResult compareKey(final Binary currentPageBuffer, final int startIndexArray,
      final Object[] convertedKeys, int mid, final int count, final int purpose);

  public PaginatedComponent getPaginatedComponent() {
    return this;
  }

  public boolean isUnique() {
    return unique;
  }

  public int getFileId() {
    return file.getFileId();
  }

  public NULL_STRATEGY getNullStrategy() {
    return nullStrategy;
  }

  @Override
  public String toString() {
    return componentName + "(" + getFileId() + ")";
  }

  public Type[] getKeyTypes() {
    return keyTypes;
  }

  public byte[] getBinaryKeyTypes() {
    return binaryKeyTypes;
  }

  public boolean isDeletedEntry(final RID rid) {
    return rid.getBucketId() < 0;
  }

  public void drop() throws IOException {
    if (database.isOpen()) {
      database.getPageManager().deleteFile(database, file.getFileId());
      database.getFileManager().dropFile(file.getFileId());
      database.getSchema().getEmbedded().removeFile(file.getFileId());
    } else {
      if (!new File(file.getFilePath()).delete())
        LogManager.instance().log(this, Level.WARNING, "Error on deleting index file '%s'", null, file.getFilePath());
    }
  }

  public Map<String, Long> getStats() {
    final Map<String, Long> stats = new HashMap<>();
    stats.put("pages", (long) getTotalPages());
    return stats;
  }

  @Override
  public Object getMainComponent() {
    return mainIndex;
  }

  /**
   * Checks if all the key values are NULL.
   */
  public static boolean isKeyNull(final Object[] keys) {
    if (keys == null)
      return true;

    for (int i = 0; i < keys.length; ++i)
      if (keys[i] != null)
        return false;

    return true;
  }

  /**
   * Lookups for an entry in the index by using dichotomy search.
   *
   * @param purpose 0 = exists, 1 = retrieve, 2 = ascending iterator, 3 = descending iterator
   *
   * @return LookupResult object, never null
   */
  protected LookupResult lookupInPage(final int pageNum, final int count, final Binary currentPageBuffer,
      final Object[] convertedKeys, final int purpose) {
    if (binaryKeyTypes.length == 0)
      throw new IllegalArgumentException("No key types found");

    if (convertedKeys.length > binaryKeyTypes.length)
      throw new IllegalArgumentException(
          "key is composed of " + convertedKeys.length + " items, while the index defined " + binaryKeyTypes.length + " items");

    if ((purpose == 0 || purpose == 1) && convertedKeys.length != binaryKeyTypes.length)
      throw new IllegalArgumentException(
          "key is composed of " + convertedKeys.length + " items, while the index defined " + binaryKeyTypes.length + " items");

    if (count == 0)
      // EMPTY, NOT FOUND
      return new LookupResult(false, true, 0, null);

    int low = 0;
    int high = count - 1;

    final int startIndexArray = getHeaderSize(pageNum);

    LookupResult result;

    // CHECK THE BOUNDARIES FIRST (LOWER THAN THE FIRST)
    result = compareKey(currentPageBuffer, startIndexArray, convertedKeys, low, count, purpose);
    if (result == LOWER) {
      if (purpose == 2)
        // BROWSE ASCENDING
        return new LookupResult(false, false, low, new int[] { currentPageBuffer.position() });

      return new LookupResult(false, true, low, null);
    } else if (result != HIGHER)
      return result;

    // CHECK THE BOUNDARIES FIRST (HIGHER THAN THE LAST)
    result = compareKey(currentPageBuffer, startIndexArray, convertedKeys, high, count, purpose);
    if (result == HIGHER) {
      if (purpose == 3)
        // BROWSE DESCENDING
        return new LookupResult(false, false, high, new int[] { currentPageBuffer.position() });

      return new LookupResult(false, true, count, null);
    } else if (result != LOWER)
      return result;

    int mid;
    while (low <= high) {
      mid = (low + high) >>> 1;

      result = compareKey(currentPageBuffer, startIndexArray, convertedKeys, mid, count, purpose);

      if (result == HIGHER)
        low = mid + 1;
      else if (result == LOWER)
        high = mid - 1;
      else
        return result;
    }

    if (purpose == 3) {
      return new LookupResult(false, false, high, null);
    }

    return new LookupResult(false, false, low, null);
  }

  protected void writeEntrySingleValue(final Binary buffer, final Object[] keys, final Object rid, final int pageUsableSpace) {
    buffer.clear();
    writeKeys(buffer, keys);
    writeEntryValue(buffer, rid);

    if (buffer.size() > pageUsableSpace)
      throw new IndexException(
          "Key/value size (" + FileUtils.getSizeAsString(buffer.size()) + ") is too big to fit in a single page ("
              + FileUtils.getSizeAsString(pageUsableSpace) + "). Define the index with larger pages");
  }

  protected int writeEntryMultipleValues(final Binary buffer, final Object[] keys, Object[] rids, final int availableSpaceInPage,
      final int pageUsableSpace, final PageId pageId) {
    Object[] values = rids;
    do {
      buffer.clear();
      writeKeys(buffer, keys);

      if (buffer.size() > pageUsableSpace)
        throw new IndexException("Key size (" + FileUtils.getSizeAsString(buffer.size()) + ") is too big to fit in a single page ("
            + FileUtils.getSizeAsString(pageUsableSpace) + "). Define the index with larger pages");

      final int written = writeEntryValues(buffer, values, availableSpaceInPage);
      if (written == values.length)
        // ALL ENTRIES WRITTEN
        break;

      if (values.length <= 1)
        return 0;

      LogManager.instance()
          .log(this, Level.FINE, "Cannot fit %d values in index page %s, saving only %d values",
              values.length, pageId, written);

      // NOT ENOUGH SPACE: Split the array with the max number of values that fit in the page
      values = Arrays.copyOf(values, written);

    } while (true);

    return values.length;
  }

  /**
   * Reads the keys and returns the serialized size.
   */
  protected int getSerializedKeySize(final Binary buffer, final int keyLength) {
    final int startsAt = buffer.position();
    for (int keyIndex = 0; keyIndex < keyLength; ++keyIndex) {
      final boolean notNull = version < 1 || buffer.getByte() == 1;
      if (notNull)
        serializer.deserializeValue(database, buffer, binaryKeyTypes[keyIndex], null);
    }

    return buffer.position() - startsAt;
  }

  protected Object[] convertKeys(final Object[] keys, final byte[] keyTypes) {
    if (keys == null)
      return null;

    final Object[] convertedKeys = new Object[keys.length];
    for (int i = 0; i < keys.length; ++i) {
      if (keys[i] == null)
        continue;

      convertedKeys[i] = Type.convert(database, keys[i], BinaryTypes.getClassFromType(keyTypes[i]));

      if (convertedKeys[i] instanceof String string)
        // OPTIMIZATION: ALWAYS CONVERT STRINGS TO BYTE[]
        convertedKeys[i] = string.getBytes(DatabaseFactory.getDefaultCharset());
    }
    return convertedKeys;
  }

  protected Object[] getPageKeyRange(final BasePage currentPage) {
    final Binary currentPageBuffer = new Binary(currentPage.slice());
    final Object[] min = getKeyInPagePosition(currentPage.getPageId().getPageNumber(), currentPageBuffer, 0);

    final int count = getCount(currentPage);

    if (count > 1)
      return new Object[] { min, getKeyInPagePosition(currentPage.getPageId().getPageNumber(), currentPageBuffer, count - 1) };
    else
      return new Object[] { min, min };
  }

  protected Object[] getKeyInPagePosition(final int pageNum, final Binary currentPageBuffer, final int position) {
    final int startIndexArray = getHeaderSize(pageNum);
    final int contentPos = currentPageBuffer.getInt(startIndexArray + (position * INT_SERIALIZED_SIZE));
    currentPageBuffer.position(contentPos);

    final Object[] key = new Object[binaryKeyTypes.length];

    for (int keyIndex = 0; keyIndex < binaryKeyTypes.length; ++keyIndex) {
      final boolean notNull = version < 1 || currentPageBuffer.getByte() == 1;
      if (notNull)
        key[keyIndex] = serializer.deserializeValue(database, currentPageBuffer, binaryKeyTypes[keyIndex], null);
      else
        key[keyIndex] = null;
    }

    return key;
  }

  protected int compareKey(final Binary currentPageBuffer, final int startIndexArray, final Object[] keys, final int mid,
      final int count) {
    final int contentPos = currentPageBuffer.getInt(startIndexArray + (mid * INT_SERIALIZED_SIZE));
    if (contentPos < startIndexArray + (count * INT_SERIALIZED_SIZE))
      throw new IndexException("Internal error: invalid content position " + contentPos + " is < of " + (startIndexArray + (count
          * INT_SERIALIZED_SIZE)));

    currentPageBuffer.position(contentPos);

    int result = -1;
    for (int keyIndex = 0; keyIndex < keys.length; ++keyIndex) {
      // GET THE KEY
      final Object key = keys[keyIndex];

      final boolean notNull = version < 1 || currentPageBuffer.getByte() == 1;
      if (!notNull) {
        if (key == null)
          // BOTH NULL
          continue;
        else
          return 1;
      }

      if (key == null)
        return -1;

      if (binaryKeyTypes[keyIndex] == BinaryTypes.TYPE_STRING) {
        // OPTIMIZATION: SPECIAL CASE, LAZY EVALUATE BYTE PER BYTE THE STRING
        result = comparator.compareBytes((byte[]) key, currentPageBuffer);
      } else {
        final Object keyValue = serializer.deserializeValue(database, currentPageBuffer, binaryKeyTypes[keyIndex], null);
        result = comparator.compare(key, binaryKeyTypes[keyIndex], keyValue, binaryKeyTypes[keyIndex]);
      }

      if (result != 0)
        break;
    }

    return result;
  }

  protected int getHeaderSize(final int pageNum) {
    int size = INT_SERIALIZED_SIZE + INT_SERIALIZED_SIZE + BYTE_SERIALIZED_SIZE + INT_SERIALIZED_SIZE;
    if (pageNum == 0)
      size += INT_SERIALIZED_SIZE + BYTE_SERIALIZED_SIZE + binaryKeyTypes.length;

    return size;
  }

  public static int compareKeys(final BinaryComparator comparator, final byte[] keyTypes, final Object[] keys1,
      final Object[] keys2) {
    final int minKeySize = Math.min(keys1.length, keys2.length);

    for (int k = 0; k < minKeySize; ++k) {
      final int result = comparator.compare(keys1[k], keyTypes[k], keys2[k], keyTypes[k]);
      if (result < 0)
        return -1;
      else if (result > 0)
        return 1;
    }
    return 0;
  }

  private int writeEntryValues(final Binary buffer, final Object[] values, final int availableSpaceInPage) {
    // WRITE NUMBER OF VALUES
    serializer.serializeValue(database, buffer, BinaryTypes.TYPE_INT, values.length);

    // WRITE VALUES
    for (int i = 0; i < values.length; ++i) {
      serializer.serializeValue(database, buffer, valueType, values[i]);
      if (buffer.size() > availableSpaceInPage)
        return i;
    }
    return values.length;
  }

  private void writeEntryValue(final Binary buffer, final Object value) {
    // WRITE NUMBER OF VALUES
    serializer.serializeValue(database, buffer, BinaryTypes.TYPE_INT, 1);

    // WRITE VALUES
    serializer.serializeValue(database, buffer, valueType, value);
  }

  protected RID[] readEntryValues(final Binary buffer) {
    final int items = (int) serializer.deserializeValue(database, buffer, BinaryTypes.TYPE_INT, null);

    final RID[] rids = new RID[items];

    for (int i = 0; i < rids.length; ++i)
      rids[i] = (RID) serializer.deserializeValue(database, buffer, valueType, null);

    return rids;
  }

  private void readEntryValues(final Binary buffer, final List<RID> list) {
    final int items = (int) serializer.deserializeValue(database, buffer, BinaryTypes.TYPE_INT, null);

    final Object[] rids = new Object[items];

    for (int i = 0; i < rids.length; ++i)
      list.add((RID) serializer.deserializeValue(database, buffer, valueType, null));
  }

  protected List<RID> readAllValuesFromResult(final Binary currentPageBuffer, final LookupResult result) {
    final List<RID> allValues = new ArrayList<>();
    for (int i = 0; i < result.valueBeginPositions.length; ++i) {
      currentPageBuffer.position(result.valueBeginPositions[i]);
      readEntryValues(currentPageBuffer, allValues);
    }
    return allValues;
  }

  protected int getCount(final BasePage currentPage) {
    return currentPage.readInt(INT_SERIALIZED_SIZE);
  }

  protected void setCount(final MutablePage currentPage, final int newCount) {
    currentPage.writeInt(INT_SERIALIZED_SIZE, newCount);
  }

  protected boolean isMutable(final BasePage currentPage) {
    return currentPage.readByte(INT_SERIALIZED_SIZE + INT_SERIALIZED_SIZE) == 1;
  }

  protected void setMutable(final MutablePage currentPage, final boolean mutable) {
    currentPage.writeByte(INT_SERIALIZED_SIZE + INT_SERIALIZED_SIZE, (byte) (mutable ? 1 : 0));
  }

  protected void checkForNulls(final Object[] keys) {
    if (nullStrategy != NULL_STRATEGY.ERROR)
      return;

    if (keys != null)
      for (int i = 0; i < keys.length; ++i)
        if (keys[i] == null)
          throw new IllegalArgumentException(
              "Indexed key " + mainIndex.getTypeName() + mainIndex.getPropertyNames() + " cannot be NULL (" + Arrays.toString(
                  keys)
                  + ")");
  }

  protected boolean lookupInPageAndAddInResultset(final BasePage currentPage, final Binary currentPageBuffer, final int count,
      final Object[] originalKeys, final Object[] convertedKeys, final int limit, final Set<IndexCursorEntry> set,
      final Set<TransactionIndexContext.ComparableKey> removedKeys) {
    final LookupResult result = lookupInPage(currentPage.getPageId().getPageNumber(), count, currentPageBuffer, convertedKeys, 1);
    if (result.found) {
      // REAL ALL THE ENTRIES
      final List<RID> allValues = readAllValuesFromResult(currentPageBuffer, result);

      final Set<RID> validRIDs = new HashSet<>();
      final Set<RID> deletedRIDs = new HashSet<>();

      final TransactionIndexContext.ComparableKey keys = new TransactionIndexContext.ComparableKey(convertedKeys);

      // START FROM THE LAST ENTRY
      for (int i = allValues.size() - 1; i > -1; --i) {
        final RID rid = allValues.get(i);

        if (rid.getBucketId() < 0) {
          // This is a deletion marker - convert to original RID
          final RID originalRID = getOriginalRID(rid);
          deletedRIDs.add(originalRID);

          // For unique indexes, also mark the entire key as removed
          if (mainIndex.isUnique()) {
            removedKeys.add(keys);
          }
          continue;
        }

        // For unique indexes, check if the entire key has been removed
        if (mainIndex.isUnique() && removedKeys.contains(keys)) {
          // Skipping rid because key is in removedKeys (unique index)
          continue;
        }

        // For all indexes, check if this specific RID has been deleted
        if (deletedRIDs.contains(rid)) {
          // Skipping rid because it is in deletedRIDs
          continue;
        }

        validRIDs.add(rid);
        set.add(new IndexCursorEntry(originalKeys, rid, 1));

        if (limit > -1 && set.size() >= limit) {
          return false;
        }
      }
    }
    return true;
  }

  protected int getValuesFreePosition(final BasePage currentPage) {
    return currentPage.readInt(0);
  }

  protected void setValuesFreePosition(final MutablePage currentPage, final int newValuesFreePosition) {
    currentPage.writeInt(0, newValuesFreePosition);
  }

  protected RID getOriginalRID(final RID rid) {
    return new RID(database, (rid.getBucketId() * -1) - 2, rid.getPosition());
  }

  private int findEntryOfSameKey(final Binary currentPageBuffer, final Object[] keys, final int startIndexArray, int mid, int start,
      int end, int step) {
    int result;
    for (int i = start; i != end; i += step) {
      currentPageBuffer.position(currentPageBuffer.getInt(startIndexArray + (i * INT_SERIALIZED_SIZE)));

      result = 1;
      for (int keyIndex = 0; keyIndex < keys.length; ++keyIndex) {
        final boolean notNull = version < 1 || currentPageBuffer.getByte() == 1;
        if (!notNull)
          break;

        final byte keyType = binaryKeyTypes[keyIndex];
        if (keyType == BinaryTypes.TYPE_STRING) {
          // OPTIMIZATION: SPECIAL CASE, LAZY EVALUATE BYTE PER BYTE THE STRING
          result = comparator.compareBytes((byte[]) keys[keyIndex], currentPageBuffer);
        } else {
          final Object key = serializer.deserializeValue(database, currentPageBuffer, keyType, null);
          result = comparator.compare(keys[keyIndex], keyType, key, keyType);
        }

        if (result != 0)
          break;
      }

      if (result == 0) {
        mid = i;
        statsAdjacentSteps.incrementAndGet();
      } else
        break;
    }
    return mid;
  }

  protected int findFirstEntryOfSameKey(final Binary currentPageBuffer, final Object[] keys, final int startIndexArray, int mid) {
    return findEntryOfSameKey(currentPageBuffer, keys, startIndexArray, mid, mid - 1, -1, -1);
  }

  protected int findLastEntryOfSameKey(final int count, final Binary currentPageBuffer, final Object[] keys,
      final int startIndexArray, int mid) {
    return findEntryOfSameKey(currentPageBuffer, keys, startIndexArray, mid, mid + 1, count, 1);
  }

  private void writeKeys(final Binary buffer, final Object[] keys) {
    // WRITE KEYS
    for (int i = 0; i < binaryKeyTypes.length; ++i) {
      final Object value = keys[i];

      if (value == null)
        // WRITE 0 IF NULL
        buffer.putByte((byte) 0);
      else {
        // WRITE 1 + THE ACTUAL VALUE
        buffer.putByte((byte) 1);
        serializer.serializeValue(database, buffer, binaryKeyTypes[i], value);
      }
    }
  }
}<|MERGE_RESOLUTION|>--- conflicted
+++ resolved
@@ -62,13 +62,8 @@
 public abstract class LSMTreeIndexAbstract extends PaginatedComponent {
   public enum NULL_STRATEGY {ERROR, SKIP}
 
-<<<<<<< HEAD
-  public static final    int    DEF_PAGE_SIZE = 262_144;
-  public final           RID    REMOVED_ENTRY_RID;
-=======
   public static final int DEF_PAGE_SIZE = 262_144;
   public final        RID REMOVED_ENTRY_RID;
->>>>>>> 1a2273b3
 
   protected static final LSMTreeIndexCompacted.LookupResult LOWER     = new LSMTreeIndexCompacted.LookupResult(false, true, 0,
       null);
