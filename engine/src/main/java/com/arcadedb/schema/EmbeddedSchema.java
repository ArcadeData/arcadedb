/*
 * Copyright © 2021-present Arcade Data Ltd (info@arcadedata.com)
 *
 * Licensed under the Apache License, Version 2.0 (the "License");
 * you may not use this file except in compliance with the License.
 * You may obtain a copy of the License at
 *
 *     http://www.apache.org/licenses/LICENSE-2.0
 *
 * Unless required by applicable law or agreed to in writing, software
 * distributed under the License is distributed on an "AS IS" BASIS,
 * WITHOUT WARRANTIES OR CONDITIONS OF ANY KIND, either express or implied.
 * See the License for the specific language governing permissions and
 * limitations under the License.
 *
 * SPDX-FileCopyrightText: 2021-present Arcade Data Ltd (info@arcadedata.com)
 * SPDX-License-Identifier: Apache-2.0
 */
package com.arcadedb.schema;

import com.arcadedb.Constants;
import com.arcadedb.GlobalConfiguration;
import com.arcadedb.database.Database;
import com.arcadedb.database.DatabaseInternal;
import com.arcadedb.database.Document;
import com.arcadedb.database.MutableDocument;
import com.arcadedb.database.Record;
import com.arcadedb.database.bucketselectionstrategy.BucketSelectionStrategy;
import com.arcadedb.database.bucketselectionstrategy.PartitionedBucketSelectionStrategy;
import com.arcadedb.database.bucketselectionstrategy.RoundRobinBucketSelectionStrategy;
import com.arcadedb.engine.Bucket;
import com.arcadedb.engine.Component;
import com.arcadedb.engine.ComponentFactory;
import com.arcadedb.engine.ComponentFile;
import com.arcadedb.engine.Dictionary;
import com.arcadedb.exception.ConfigurationException;
import com.arcadedb.exception.DatabaseMetadataException;
import com.arcadedb.exception.DatabaseOperationException;
import com.arcadedb.exception.SchemaException;
import com.arcadedb.function.FunctionDefinition;
import com.arcadedb.function.FunctionLibraryDefinition;
import com.arcadedb.index.Index;
import com.arcadedb.index.IndexException;
import com.arcadedb.index.IndexFactory;
import com.arcadedb.index.IndexInternal;
import com.arcadedb.index.TypeIndex;
import com.arcadedb.index.lsm.LSMTreeFullTextIndex;
import com.arcadedb.index.lsm.LSMTreeIndex;
import com.arcadedb.index.lsm.LSMTreeIndexAbstract;
import com.arcadedb.index.lsm.LSMTreeIndexCompacted;
import com.arcadedb.index.lsm.LSMTreeIndexMutable;
import com.arcadedb.index.vector.HnswVectorIndex;
import com.arcadedb.log.LogManager;
import com.arcadedb.security.SecurityDatabaseUser;
import com.arcadedb.security.SecurityManager;
import com.arcadedb.serializer.json.JSONArray;
import com.arcadedb.serializer.json.JSONObject;
import com.arcadedb.utility.CollectionUtils;
import com.arcadedb.utility.FileUtils;

import java.io.*;
import java.time.*;
import java.util.*;
import java.util.concurrent.*;
import java.util.concurrent.atomic.*;
import java.util.logging.*;

/**
 * Embedded schema implementation.
 *
 * @author Luca Garulli (l.garulli@arcadedata.com)
 */
public class EmbeddedSchema implements Schema {
  public static final String                                 DEFAULT_ENCODING      = "UTF-8";
  public static final String                                 SCHEMA_FILE_NAME      = "schema.json";
  public static final String                                 SCHEMA_PREV_FILE_NAME = "schema.prev.json";
  public static final int                                    BUILD_TX_BATCH_SIZE   = 100_000;
  final               IndexFactory                           indexFactory          = new IndexFactory();
  final               Map<String, DocumentType>              types                 = new HashMap<>();
  private             String                                 encoding              = DEFAULT_ENCODING;
  private final       DatabaseInternal                       database;
  private final       SecurityManager                        security;
  private final       List<Component>                        files                 = new ArrayList<>();
  private final       Map<String, Bucket>                    bucketMap             = new HashMap<>();
  private             Map<Integer, DocumentType>             bucketId2TypeMap      = new HashMap<>();
  protected final     Map<String, IndexInternal>             indexMap              = new HashMap<>();
  private final       String                                 databasePath;
  private final       File                                   configurationFile;
  private final       ComponentFactory                       componentFactory;
  private             Dictionary                             dictionary;
  private             String                                 dateFormat            = GlobalConfiguration.DATE_FORMAT.getValueAsString();
  private             String                                 dateTimeFormat        = GlobalConfiguration.DATE_TIME_FORMAT.getValueAsString();
  private             TimeZone                               timeZone              = TimeZone.getDefault();
  private             ZoneId                                 zoneId                = ZoneId.systemDefault();
  private             boolean                                readingFromFile       = false;
  private             boolean                                dirtyConfiguration    = false;
  private             boolean                                loadInRamCompleted    = false;
  private             boolean                                multipleUpdate        = false;
  private final       AtomicLong                             versionSerial         = new AtomicLong();
  private final       Map<String, FunctionLibraryDefinition> functionLibraries     = new ConcurrentHashMap<>();

  public EmbeddedSchema(final DatabaseInternal database, final String databasePath, final SecurityManager security) {
    this.database = database;
    this.databasePath = databasePath;
    this.security = security;

    componentFactory = new ComponentFactory(database);
    componentFactory.registerComponent(Dictionary.DICT_EXT, new Dictionary.PaginatedComponentFactoryHandler());
    componentFactory.registerComponent(Bucket.BUCKET_EXT, new Bucket.PaginatedComponentFactoryHandler());
    componentFactory.registerComponent(LSMTreeIndexMutable.UNIQUE_INDEX_EXT, new LSMTreeIndex.PaginatedComponentFactoryHandlerUnique());
    componentFactory.registerComponent(LSMTreeIndexMutable.NOTUNIQUE_INDEX_EXT, new LSMTreeIndex.PaginatedComponentFactoryHandlerNotUnique());
    componentFactory.registerComponent(LSMTreeIndexCompacted.UNIQUE_INDEX_EXT, new LSMTreeIndex.PaginatedComponentFactoryHandlerUnique());
    componentFactory.registerComponent(LSMTreeIndexCompacted.NOTUNIQUE_INDEX_EXT, new LSMTreeIndex.PaginatedComponentFactoryHandlerNotUnique());
    componentFactory.registerComponent(HnswVectorIndex.FILE_EXT, new HnswVectorIndex.PaginatedComponentFactoryHandlerUnique());

    indexFactory.register(INDEX_TYPE.LSM_TREE.name(), new LSMTreeIndex.IndexFactoryHandler());
    indexFactory.register(INDEX_TYPE.FULL_TEXT.name(), new LSMTreeFullTextIndex.IndexFactoryHandler());
    indexFactory.register(INDEX_TYPE.HSNW.name(), new HnswVectorIndex.IndexFactoryHandler());
    configurationFile = new File(databasePath + File.separator + SCHEMA_FILE_NAME);
  }

  @Override
  public EmbeddedSchema getEmbedded() {
    return this;
  }

  public void create(final ComponentFile.MODE mode) {
    loadInRamCompleted = true;
    database.begin();
    try {
      dictionary = new Dictionary(database, "dictionary", databasePath + "/dictionary", mode, Dictionary.DEF_PAGE_SIZE);
      files.add(dictionary);

      database.commit();

    } catch (final Exception e) {
      LogManager.instance().log(this, Level.SEVERE, "Error on opening dictionary '%s' (error=%s)", e, databasePath, e.toString());
      database.rollback();
      throw new DatabaseMetadataException("Error on loading dictionary (error=" + e + ")", e);
    }
  }

  public void load(final ComponentFile.MODE mode, final boolean initialize) throws IOException {
    files.clear();
    types.clear();
    bucketMap.clear();
    indexMap.clear();
    dictionary = null;

    final Collection<ComponentFile> filesToOpen = database.getFileManager().getFiles();

    // REGISTER THE DICTIONARY FIRST
    for (final ComponentFile file : filesToOpen) {
      if (Dictionary.DICT_EXT.equals(file.getFileExtension())) {
        dictionary = (Dictionary) componentFactory.createComponent(file, mode);
        registerFile(dictionary);
        break;
      }
    }

    if (dictionary == null)
      throw new ConfigurationException("Dictionary file not found in database directory");

    for (final ComponentFile file : filesToOpen) {
      if (file != null && !Dictionary.DICT_EXT.equals(file.getFileExtension())) {
        final Component pf = componentFactory.createComponent(file, mode);

        if (pf != null) {
          final Object mainComponent = pf.getMainComponent();

          if (mainComponent instanceof Bucket)
            bucketMap.put(pf.getName(), (Bucket) mainComponent);
          else if (mainComponent instanceof IndexInternal)
            indexMap.put(pf.getName(), (IndexInternal) mainComponent);

          registerFile(pf);
        }
      }
    }

    if (initialize)
      initComponents();

    readConfiguration();

    for (final Component f : files)
      if (f != null)
        f.onAfterSchemaLoad();

    updateSecurity();
  }

  @Override
  public TimeZone getTimeZone() {
    return timeZone;
  }

  @Override
  public void setTimeZone(final TimeZone timeZone) {
    this.timeZone = timeZone;
  }

  @Override
  public ZoneId getZoneId() {
    return zoneId;
  }

  public void setZoneId(final ZoneId zoneId) {
    this.zoneId = zoneId;
  }

  @Override
  public String getDateFormat() {
    return dateFormat;
  }

  @Override
  public void setDateFormat(final String dateFormat) {
    this.dateFormat = dateFormat;
  }

  @Override
  public String getDateTimeFormat() {
    return dateTimeFormat;
  }

  @Override
  public void setDateTimeFormat(final String dateTimeFormat) {
    this.dateTimeFormat = dateTimeFormat;
  }

  @Override
  public Component getFileById(final int id) {
    if (id >= files.size())
      throw new SchemaException("File with id '" + id + "' was not found");

    final Component p = files.get(id);
    if (p == null)
      throw new SchemaException("File with id '" + id + "' was not found");
    return p;
  }

  @Override
  public Component getFileByIdIfExists(final int id) {
    if (id >= files.size())
      return null;

    return files.get(id);
  }

  public void removeFile(final int fileId) {
    if (fileId >= files.size())
      return;

    database.getTransaction().removePagesOfFile(fileId);

    files.set(fileId, null);
  }

  @Override
  public Collection<Bucket> getBuckets() {
    return Collections.unmodifiableCollection(bucketMap.values());
  }

  public boolean existsBucket(final String bucketName) {
    return bucketMap.containsKey(bucketName);
  }

  @Override
  public Bucket getBucketByName(final String name) {
    final Bucket p = bucketMap.get(name);
    if (p == null)
      throw new SchemaException("Bucket with name '" + name + "' was not found");
    return p;
  }

  @Override
  public Bucket getBucketById(final int id) {
    if (id < 0 || id >= files.size())
      throw new SchemaException("Bucket with id '" + id + "' was not found");

    final Component p = files.get(id);
    if (!(p instanceof Bucket))
      throw new SchemaException("Bucket with id '" + id + "' was not found");
    return (Bucket) p;
  }

  @Override
  public Bucket createBucket(final String bucketName) {
    return createBucket(bucketName, database.getConfiguration().getValueAsInteger(GlobalConfiguration.BUCKET_DEFAULT_PAGE_SIZE));
  }

  public Bucket createBucket(final String bucketName, final int pageSize) {
    database.checkPermissionsOnDatabase(SecurityDatabaseUser.DATABASE_ACCESS.UPDATE_SCHEMA);

    if (bucketMap.containsKey(bucketName))
      throw new SchemaException("Cannot create bucket '" + bucketName + "' because already exists");

    return recordFileChanges(() -> {
      try {
        final Bucket bucket = new Bucket(database, bucketName, databasePath + File.separator + bucketName, ComponentFile.MODE.READ_WRITE, pageSize,
            Bucket.CURRENT_VERSION);
        registerFile(bucket);
        bucketMap.put(bucketName, bucket);

        return bucket;

      } catch (final IOException e) {
        throw new SchemaException("Cannot create bucket '" + bucketName + "' (error=" + e + ")", e);
      }
    });
  }

  public String getEncoding() {
    return encoding;
  }

  @Override
  public void setEncoding(final String encoding) {
    this.encoding = encoding;
  }

  @Override
  public DocumentType copyType(final String typeName, final String newTypeName, final Class<? extends DocumentType> newTypeClass, final int buckets,
      final int pageSize, final int transactionBatchSize) {
    database.checkPermissionsOnDatabase(SecurityDatabaseUser.DATABASE_ACCESS.UPDATE_SCHEMA);

    if (existsType(newTypeName))
      throw new IllegalArgumentException("Type '" + newTypeName + "' already exists");

    final DocumentType oldType = getType(typeName);

    DocumentType newType = null;
    try {
      // CREATE THE NEW TYPE
      if (newTypeClass == VertexType.class)
        newType = buildVertexType().withName(newTypeName).withTotalBuckets(buckets).withPageSize(pageSize).create();
      else if (newTypeClass == EdgeType.class)
        throw new IllegalArgumentException("Type '" + newTypeClass + "' not supported");
      else if (newTypeClass == DocumentType.class)
        newType = buildDocumentType().withName(newTypeName).withTotalBuckets(buckets).withPageSize(pageSize).create();
      else
        throw new IllegalArgumentException("Type '" + newTypeClass + "' not supported");

      // COPY PROPERTIES
      for (final String propName : oldType.getPropertyNames()) {
        final Property prop = oldType.getProperty(propName);
        newType.createProperty(propName, prop.getType());
      }

      // COPY ALL THE RECORDS
      long copied = 0;
      database.begin();
      try {
        for (final Iterator<Record> iter = database.iterateType(typeName, false); iter.hasNext(); ) {

          final Document record = (Document) iter.next();

          final MutableDocument newRecord;
          if (newType instanceof VertexType)
            newRecord = database.newVertex(newTypeName);
          else
            newRecord = database.newDocument(newTypeName);

          newRecord.fromMap(record.propertiesAsMap());
          newRecord.save();

          ++copied;

          if (copied % transactionBatchSize == 0) {
            database.commit();
            database.begin();
          }
        }

        // COPY INDEXES
        for (final Index index : oldType.getAllIndexes(false))
          newType.createTypeIndex(index.getType(), index.isUnique(), index.getPropertyNames().toArray(new String[index.getPropertyNames().size()]));

        database.commit();

      } finally {
        if (database.isTransactionActive())
          database.rollback();
      }

    } catch (final Exception e) {
      LogManager.instance().log(this, Level.SEVERE, "Error on renaming type '%s' into '%s'", e, typeName, newTypeName);

      if (newType != null)
        try {
          dropType(newTypeName);
        } catch (final Exception e2) {
          LogManager.instance()
              .log(this, Level.WARNING, "Error on dropping temporary type '%s' created during copyType() operation from type '%s'", e2, newTypeName, typeName);
        }

      throw e;
    }

    return newType;
  }

  @Override
  public boolean existsIndex(final String indexName) {
    return indexMap.containsKey(indexName);
  }

  @Override
  public Index[] getIndexes() {
    final Index[] indexes = new Index[indexMap.size()];
    int i = 0;
    for (final Index index : indexMap.values())
      indexes[i++] = index;
    return indexes;
  }

  @Override
  public void dropIndex(final String indexName) {
    database.checkPermissionsOnDatabase(SecurityDatabaseUser.DATABASE_ACCESS.UPDATE_SCHEMA);

    recordFileChanges(() -> {
      multipleUpdate = true;

      final IndexInternal index = indexMap.get(indexName);
      if (index == null)
        return null;

      if (index.getTypeName() != null) {
        final DocumentType type = getType(index.getTypeName());
        final BucketSelectionStrategy strategy = type.getBucketSelectionStrategy();
        if (strategy instanceof PartitionedBucketSelectionStrategy) {
          if (List.of(((PartitionedBucketSelectionStrategy) strategy).getProperties()).equals(index.getPropertyNames()))
            // CURRENT INDEX WAS USED FOR PARTITION, SETTING DEFAULT STRATEGY
            type.setBucketSelectionStrategy(new RoundRobinBucketSelectionStrategy());
        }
      }

      List<Integer> lockedFiles = null;
      try {
        lockedFiles = database.getTransactionManager().tryLockFiles(index.getFileIds(), 5_000);

        if (index.getTypeIndex() != null)
          index.getTypeIndex().removeIndexOnBucket(index);

        indexMap.remove(indexName);
        index.drop();

        if (index.getTypeName() != null) {
          final DocumentType type = getType(index.getTypeName());
          if (index instanceof TypeIndex)
            type.removeTypeIndexInternal((TypeIndex) index);
          else
            type.removeBucketIndexInternal(index);
        }

      } catch (final Exception e) {
        throw new SchemaException("Cannot drop the index '" + indexName + "' (error=" + e + ")", e);
      } finally {
        if (lockedFiles != null)
          database.getTransactionManager().unlockFilesInOrder(lockedFiles);

        multipleUpdate = false;
      }
      return null;
    });
  }

  @Override
  public Index getIndexByName(final String indexName) {
    final Index p = indexMap.get(indexName);
    if (p == null)
      throw new SchemaException("Index with name '" + indexName + "' was not found");
    return p;
  }

  @Override
  public TypeIndexBuilder buildTypeIndex(final String typeName, final String[] propertyNames) {
    return new TypeIndexBuilder(database, typeName, propertyNames);
  }

  @Override
  public BucketIndexBuilder buildBucketIndex(final String typeName, final String bucketName, final String[] propertyNames) {
    return new BucketIndexBuilder(database, typeName, bucketName, propertyNames);
  }

  @Override
  public ManualIndexBuilder buildManualIndex(final String indexName, final Type[] keyTypes) {
    return new ManualIndexBuilder(database, indexName, keyTypes);
  }

  @Override
  public VectorIndexBuilder buildVectorIndex() {
    return new VectorIndexBuilder(database);
  }

  @Override
  public TypeIndex createTypeIndex(final INDEX_TYPE indexType, final boolean unique, final String typeName, final String... propertyNames) {
    return buildTypeIndex(typeName, propertyNames).withType(indexType).withUnique(unique).create();
  }

  @Override
  @Deprecated
  public TypeIndex createTypeIndex(final INDEX_TYPE indexType, final boolean unique, final String typeName, final String[] propertyNames, final int pageSize) {
    return buildTypeIndex(typeName, propertyNames).withType(indexType).withUnique(unique).withPageSize(pageSize).create();
  }

  @Override
  @Deprecated
  public TypeIndex createTypeIndex(final INDEX_TYPE indexType, final boolean unique, final String typeName, final String[] propertyNames, final int pageSize,
      final Index.BuildIndexCallback callback) {
    return buildTypeIndex(typeName, propertyNames).withType(indexType).withUnique(unique).withPageSize(pageSize).withCallback(callback).create();
  }

  @Override
  @Deprecated
  public TypeIndex createTypeIndex(final INDEX_TYPE indexType, final boolean unique, final String typeName, final String[] propertyNames, final int pageSize,
      final LSMTreeIndexAbstract.NULL_STRATEGY nullStrategy, final Index.BuildIndexCallback callback) {
    return buildTypeIndex(typeName, propertyNames).withType(indexType).withUnique(unique).withPageSize(pageSize).withCallback(callback)
        .withNullStrategy(nullStrategy).create();
  }

  @Override
  public TypeIndex getOrCreateTypeIndex(final INDEX_TYPE indexType, final boolean unique, final String typeName, final String... propertyNames) {
    return buildTypeIndex(typeName, propertyNames).withType(indexType).withUnique(unique).withIgnoreIfExists(true).create();
  }

  @Override
  @Deprecated
  public TypeIndex getOrCreateTypeIndex(final INDEX_TYPE indexType, final boolean unique, final String typeName, final String[] propertyNames,
      final int pageSize) {
    return buildTypeIndex(typeName, propertyNames).withType(indexType).withUnique(unique).withPageSize(pageSize).withIgnoreIfExists(true).create();
  }

  @Override
  @Deprecated
  public TypeIndex getOrCreateTypeIndex(final INDEX_TYPE indexType, final boolean unique, final String typeName, final String[] propertyNames,
      final int pageSize, final Index.BuildIndexCallback callback) {
    return buildTypeIndex(typeName, propertyNames).withType(indexType).withUnique(unique).withPageSize(pageSize).withCallback(callback).withIgnoreIfExists(true)
        .create();
  }

  @Override
  @Deprecated
  public TypeIndex getOrCreateTypeIndex(final INDEX_TYPE indexType, final boolean unique, final String typeName, final String[] propertyNames,
      final int pageSize, final LSMTreeIndexAbstract.NULL_STRATEGY nullStrategy, final Index.BuildIndexCallback callback) {
    return buildTypeIndex(typeName, propertyNames).withType(indexType).withUnique(unique).withPageSize(pageSize).withNullStrategy(nullStrategy)
        .withCallback(callback).withIgnoreIfExists(true).create();
  }

  @Override
  @Deprecated
  public Index createBucketIndex(final INDEX_TYPE indexType, final boolean unique, final String typeName, final String bucketName, final String[] propertyNames,
      final int pageSize, final LSMTreeIndexAbstract.NULL_STRATEGY nullStrategy, final Index.BuildIndexCallback callback) {
    return buildBucketIndex(typeName, bucketName, propertyNames).withType(indexType).withUnique(unique).withPageSize(pageSize).withNullStrategy(nullStrategy)
        .withCallback(callback).create();
  }

  @Override
  @Deprecated
  public Index createManualIndex(final INDEX_TYPE indexType, final boolean unique, final String indexName, final Type[] keyTypes, final int pageSize,
      final LSMTreeIndexAbstract.NULL_STRATEGY nullStrategy) {
    return buildManualIndex(indexName, keyTypes).withUnique(unique).withPageSize(pageSize).withNullStrategy(nullStrategy).create();
  }

  public void close() {
    files.clear();
    types.clear();
    bucketMap.clear();
    indexMap.clear();
    dictionary = null;
    bucketId2TypeMap.clear();
  }

  public Dictionary getDictionary() {
    return dictionary;
  }

  public Database getDatabase() {
    return database;
  }

  public Collection<DocumentType> getTypes() {
    return Collections.unmodifiableCollection(types.values());
  }

  public DocumentType getType(final String typeName) {
    final DocumentType t = types.get(typeName);
    if (t == null)
      throw new SchemaException("Type with name '" + typeName + "' was not found");
    return t;
  }

  @Override
  public String getTypeNameByBucketId(final int bucketId) {
    final DocumentType type = getTypeByBucketId(bucketId);
    return type != null ? type.getName() : null;
  }

  @Override
  public DocumentType getTypeByBucketId(final int bucketId) {
    return bucketId2TypeMap.get(bucketId);
  }

  @Override
  public DocumentType getTypeByBucketName(final String bucketName) {
    return bucketId2TypeMap.get(getBucketByName(bucketName).getFileId());
  }

  public boolean existsType(final String typeName) {
    return types.containsKey(typeName);
  }

  public void dropType(final String typeName) {
    database.checkPermissionsOnDatabase(SecurityDatabaseUser.DATABASE_ACCESS.UPDATE_SCHEMA);

    recordFileChanges(() -> {
      multipleUpdate = true;
      try {
        final DocumentType type = database.getSchema().getType(typeName);

        // CHECK INHERITANCE TREE AND ATTACH SUB-TYPES DIRECTLY TO THE PARENT TYPE
        for (final DocumentType parent : type.superTypes) {
          parent.subTypes.remove(type);
          parent.cachedPolymorphicBuckets = CollectionUtils.removeAllFromUnmodifiableList(parent.cachedPolymorphicBuckets, type.buckets);
          parent.cachedPolymorphicBucketIds = CollectionUtils.removeAllFromUnmodifiableList(parent.cachedPolymorphicBucketIds, type.bucketIds);
        }

        for (final DocumentType sub : type.subTypes) {
          sub.superTypes.remove(type);
          for (final DocumentType parent : type.superTypes)
            sub.addSuperType(parent, false);
        }

        // DELETE ALL ASSOCIATED INDEXES
        for (final Index m : type.getAllIndexes(true))
          dropIndex(m.getName());

        if (type instanceof VertexType)
          // DELETE IN/OUT EDGE FILES
          database.getGraphEngine().dropVertexType((VertexType) type);

        // DELETE ALL ASSOCIATED BUCKETS
        final List<Bucket> buckets = new ArrayList<>(type.getBuckets(false));
        for (final Bucket b : buckets) {
          type.removeBucket(b);
          dropBucket(b.getName());
        }

        if (types.remove(typeName) == null)
          throw new SchemaException("Type '" + typeName + "' not found");
      } finally {
        multipleUpdate = false;
        saveConfiguration();
        updateSecurity();
      }
      return null;
    });
  }

  @Override
  public void dropBucket(final String bucketName) {
    database.checkPermissionsOnDatabase(SecurityDatabaseUser.DATABASE_ACCESS.UPDATE_SCHEMA);

    final Bucket bucket = getBucketByName(bucketName);

    recordFileChanges(() -> {
      for (final DocumentType type : types.values()) {
        if (type.buckets.contains(bucket))
          throw new SchemaException(
              "Error on dropping bucket '" + bucketName + "' because it is assigned to type '" + type.getName() + "'. Remove the association first");
      }

      database.getPageManager().deleteFile(bucket.getFileId());
      try {
        database.getFileManager().dropFile(bucket.getFileId());
      } catch (final IOException e) {
        LogManager.instance().log(this, Level.SEVERE, "Error on deleting bucket '%s'", e, bucketName);
      }
      removeFile(bucket.getFileId());

      bucketMap.remove(bucketName);

      for (final Index idx : new ArrayList<>(indexMap.values())) {
        if (idx.getAssociatedBucketId() == bucket.getFileId())
          dropIndex(idx.getName());
      }

      saveConfiguration();
      return null;
    });
  }

  public DocumentType createDocumentType(final String typeName) {
    return buildDocumentType().withName(typeName).create();
  }

  public DocumentType createDocumentType(final String typeName, final int buckets) {
    return buildDocumentType().withName(typeName).withTotalBuckets(buckets).create();
  }

  @Override
  public DocumentType createDocumentType(final String typeName, final int buckets, final int pageSize) {
    return buildDocumentType().withName(typeName).withTotalBuckets(buckets).withPageSize(pageSize).create();
  }

  @Override
  public DocumentType createDocumentType(final String typeName, final List<Bucket> buckets) {
    return buildDocumentType().withName(typeName).withBuckets(buckets).create();
  }

  @Override
  public DocumentType createDocumentType(final String typeName, final List<Bucket> buckets, final int pageSize) {
    return buildDocumentType().withName(typeName).withBuckets(buckets).withPageSize(pageSize).create();
  }

  @Override
  public DocumentType getOrCreateDocumentType(final String typeName) {
    return buildDocumentType().withName(typeName).withIgnoreIfExists(true).create();
  }

  @Override
  public DocumentType getOrCreateDocumentType(final String typeName, final int buckets) {
    return buildDocumentType().withName(typeName).withTotalBuckets(buckets).withIgnoreIfExists(true).create();
  }

  @Override
  public DocumentType getOrCreateDocumentType(final String typeName, final int buckets, final int pageSize) {
    return buildDocumentType().withName(typeName).withTotalBuckets(buckets).withPageSize(pageSize).withIgnoreIfExists(true).create();
  }

  @Override
  public TypeBuilder<DocumentType> buildDocumentType() {
    return new TypeBuilder<>(database, DocumentType.class);
  }

  @Override
  public VertexType createVertexType(final String typeName) {
    return (VertexType) buildVertexType().withName(typeName).create();
  }

  @Override
  public VertexType createVertexType(final String typeName, final int buckets) {
    return buildVertexType().withName(typeName).withTotalBuckets(buckets).create();
  }

  @Override
  public VertexType createVertexType(final String typeName, final List<Bucket> bucketInstances) {
    return buildVertexType().withName(typeName).withBuckets(bucketInstances).create();
  }

  @Override
  public VertexType createVertexType(final String typeName, final int buckets, final int pageSize) {
    return buildVertexType().withName(typeName).withTotalBuckets(buckets).withPageSize(pageSize).create();
  }

  @Override
  public VertexType createVertexType(final String typeName, final List<Bucket> bucketInstances, final int pageSize) {
    return buildVertexType().withName(typeName).withBuckets(bucketInstances).withPageSize(pageSize).create();
  }

  @Override
  public VertexType getOrCreateVertexType(final String typeName) {
    return (VertexType) buildVertexType().withName(typeName).withIgnoreIfExists(true).create();
  }

  @Override
  public VertexType getOrCreateVertexType(final String typeName, final int buckets) {
    return buildVertexType().withName(typeName).withTotalBuckets(buckets).withIgnoreIfExists(true).create();
  }

  @Override
  public VertexType getOrCreateVertexType(final String typeName, final int buckets, final int pageSize) {
    return buildVertexType().withName(typeName).withTotalBuckets(buckets).withPageSize(pageSize).withIgnoreIfExists(true).create();
  }

  @Override
  public TypeBuilder<VertexType> buildVertexType() {
    return new TypeBuilder<>(database, VertexType.class);
  }

  @Override
  public EdgeType createEdgeType(final String typeName) {
    return (EdgeType) buildEdgeType().withName(typeName).create();
  }

  @Override
  public EdgeType createEdgeType(final String typeName, final int buckets) {
    return buildEdgeType().withName(typeName).withTotalBuckets(buckets).create();
  }

  @Override
  public EdgeType createEdgeType(final String typeName, final int buckets, final int pageSize) {
    return buildEdgeType().withName(typeName).withTotalBuckets(buckets).withPageSize(pageSize).create();
  }

  @Override
  public EdgeType createEdgeType(final String typeName, final List<Bucket> buckets) {
    return buildEdgeType().withName(typeName).withBuckets(buckets).create();
  }

  @Override
  public EdgeType createEdgeType(final String typeName, final List<Bucket> buckets, final int pageSize) {
    return buildEdgeType().withName(typeName).withBuckets(buckets).withPageSize(pageSize).create();
  }

  @Override
  public EdgeType getOrCreateEdgeType(final String typeName) {
    return (EdgeType) buildEdgeType().withName(typeName).withIgnoreIfExists(true).create();
  }

  @Override
  public EdgeType getOrCreateEdgeType(final String typeName, final int buckets) {
    return buildEdgeType().withName(typeName).withTotalBuckets(buckets).withIgnoreIfExists(true).create();
  }

  @Override
  public EdgeType getOrCreateEdgeType(final String typeName, final int buckets, final int pageSize) {
    return buildEdgeType().withName(typeName).withTotalBuckets(buckets).withPageSize(pageSize).withIgnoreIfExists(true).create();
  }

  @Override
  public TypeBuilder<EdgeType> buildEdgeType() {
    return new TypeBuilder<>(database, EdgeType.class);
  }

  protected synchronized void readConfiguration() {
    types.clear();

    loadInRamCompleted = false;
    readingFromFile = true;

    boolean saveConfiguration = false;
    try {
      File file = new File(databasePath + File.separator + SCHEMA_FILE_NAME);
      if (!file.exists() || file.length() == 0) {
        file = new File(databasePath + File.separator + SCHEMA_PREV_FILE_NAME);
        if (!file.exists())
          return;

        LogManager.instance().log(this, Level.WARNING, "Could not find schema file, loading the previous version saved");
      }

      final JSONObject root;
      try (final FileInputStream fis = new FileInputStream(file)) {
        final String fileContent = FileUtils.readStreamAsString(fis, encoding);
        root = new JSONObject(fileContent);
      }

      if (root.names() == null || root.names().length() == 0)
        // EMPTY SCHEMA
        return;

      versionSerial.set(root.has("schemaVersion") ? root.getLong("schemaVersion") : 0L);

      final JSONObject settings = root.getJSONObject("settings");

      if (settings.has("timeZone")) {
        timeZone = TimeZone.getTimeZone(settings.getString("timeZone"));
        zoneId = timeZone.toZoneId();
      } else if (settings.has("zoneId")) {
        zoneId = ZoneId.of(settings.getString("zoneId"));
        timeZone = TimeZone.getTimeZone(zoneId);
      }

      dateFormat = settings.getString("dateFormat");
      dateTimeFormat = settings.getString("dateTimeFormat");

      final JSONObject types = root.getJSONObject("types");

      final Map<String, String[]> parentTypes = new HashMap<>();

      final Map<String, JSONObject> orphanIndexes = new HashMap<>();

      for (final String typeName : types.keySet()) {
        final JSONObject schemaType = types.getJSONObject(typeName);

        final DocumentType type;

        final String kind = (String) schemaType.get("type");
        if ("v".equals(kind)) {
          type = new VertexType(this, typeName);
        } else if ("e".equals(kind)) {
          type = new EdgeType(this, typeName);
        } else if ("d".equals(kind)) {
          type = new DocumentType(this, typeName);
        } else
          throw new ConfigurationException("Type '" + kind + "' is not supported");

        this.types.put(typeName, type);

        final JSONArray schemaParent = schemaType.getJSONArray("parents");
        if (schemaParent != null) {
          // SAVE THE PARENT HIERARCHY FOR LATER
          final String[] parents = new String[schemaParent.length()];
          parentTypes.put(typeName, parents);
          for (int i = 0; i < schemaParent.length(); ++i)
            parents[i] = schemaParent.getString(i);
        }

        final JSONArray schemaBucket = schemaType.getJSONArray("buckets");
        if (schemaBucket != null) {
          for (int i = 0; i < schemaBucket.length(); ++i) {
            final Bucket bucket = bucketMap.get(schemaBucket.getString(i));
            if (bucket == null) {
              LogManager.instance()
                  .log(this, Level.WARNING, "Cannot find bucket '%s' for type '%s', removing it from type configuration", null, schemaBucket.getString(i),
                      type);

              // GO BACK
              schemaBucket.remove(i);
              --i;

              saveConfiguration = true;
            } else
              type.addBucketInternal(bucket);
          }
        }

        if (schemaType.has("properties")) {
          final JSONObject schemaProperties = schemaType.getJSONObject("properties");
          if (schemaProperties != null) {
            for (final String propName : schemaProperties.keySet()) {
              final JSONObject prop = schemaProperties.getJSONObject(propName);
              type.createProperty(propName, prop);
            }
          }
        }

        type.custom.clear();
        if (schemaType.has("custom"))
          type.custom.putAll(schemaType.getJSONObject("custom").toMap());
      }

      // RESTORE THE INHERITANCE
      for (final Map.Entry<String, String[]> entry : parentTypes.entrySet()) {
        final DocumentType type = getType(entry.getKey());
        for (final String p : entry.getValue())
          type.addSuperType(getType(p), false);
      }

      // PARSE INDEXES
      for (final String typeName : types.keySet()) {
        final JSONObject schemaType = types.getJSONObject(typeName);
        final JSONObject typeIndexesJSON = schemaType.getJSONObject("indexes");
        if (typeIndexesJSON != null) {
          final DocumentType type = getType(typeName);

          final List<String> orderedIndexes = new ArrayList<>(typeIndexesJSON.keySet());
          orderedIndexes.sort(Comparator.naturalOrder());

          for (final String indexName : orderedIndexes) {
            final JSONObject indexJSON = typeIndexesJSON.getJSONObject(indexName);

            final JSONArray schemaIndexProperties = indexJSON.getJSONArray("properties");
            final String[] properties = new String[schemaIndexProperties.length()];
            for (int i = 0; i < properties.length; ++i)
              properties[i] = schemaIndexProperties.getString(i);

            final IndexInternal index = indexMap.get(indexName);
            if (index != null) {
              final LSMTreeIndexAbstract.NULL_STRATEGY nullStrategy = indexJSON.has("nullStrategy") ?
                  LSMTreeIndexAbstract.NULL_STRATEGY.valueOf(indexJSON.getString("nullStrategy")) :
                  LSMTreeIndexAbstract.NULL_STRATEGY.ERROR;

              index.setNullStrategy(nullStrategy);

              final String bucketName = indexJSON.getString("bucket");
              final Bucket bucket = bucketMap.get(bucketName);
              if (bucket == null) {
                orphanIndexes.put(indexName, indexJSON);
                indexJSON.put("type", typeName);
                LogManager.instance().log(this, Level.WARNING, "Cannot find bucket '%s' defined in index '%s'. Ignoring it", null, bucketName, index.getName());
<<<<<<< HEAD
              } else
                type.addIndexInternal(index, bucket.getFileId(), properties, null);
=======
              } else {
                type.addIndexInternal(index, bucket.getId(), properties, null);
              }
>>>>>>> 42252231

            } else {
              orphanIndexes.put(indexName, indexJSON);
              indexJSON.put("type", typeName);
              LogManager.instance().log(this, Level.WARNING, "Cannot find index '%s' defined in type '%s'. Ignoring it", null, indexName, type);
            }
          }
        }
      }

      // ASSOCIATE ORPHAN INDEXES
      boolean completed = false;
      while (!completed) {
        completed = true;
        for (final IndexInternal index : indexMap.values()) {
          if (index.getTypeName() == null) {
            final String indexName = index.getName();

            final int pos = indexName.lastIndexOf("_");
            final String bucketName = indexName.substring(0, pos);
            final Bucket bucket = bucketMap.get(bucketName);
            if (bucket != null) {
              for (final Map.Entry<String, JSONObject> entry : orphanIndexes.entrySet()) {
                final int pos2 = entry.getKey().lastIndexOf("_");
                final String bucketNameIndex = entry.getKey().substring(0, pos2);

                if (bucketName.equals(bucketNameIndex)) {
                  final DocumentType type = this.types.get(entry.getValue().getString("type"));
                  if (type != null) {
                    final JSONArray schemaIndexProperties = entry.getValue().getJSONArray("properties");

                    final String[] properties = new String[schemaIndexProperties.length()];
                    for (int i = 0; i < properties.length; ++i)
                      properties[i] = schemaIndexProperties.getString(i);

                    final LSMTreeIndexAbstract.NULL_STRATEGY nullStrategy = entry.getValue().has("nullStrategy") ?
                        LSMTreeIndexAbstract.NULL_STRATEGY.valueOf(entry.getValue().getString("nullStrategy")) :
                        LSMTreeIndexAbstract.NULL_STRATEGY.ERROR;

                    index.setNullStrategy(nullStrategy);
                    type.addIndexInternal(index, bucket.getFileId(), properties, null);
                    LogManager.instance().log(this, Level.WARNING, "Relinked orphan index '%s' to type '%s'", null, indexName, type.getName());
                    saveConfiguration = true;
                    completed = false;
                    break;
                  }
                }
              }

              if (!completed)
                break;
            }
          }
        }
      }

      // SET THE BUCKET STRATEGY AFTER THE INDEXES BECAUSE SOME OF THEM REQUIRE INDEXES (LIKE THE PARTITIONED)
      for (final String typeName : types.keySet()) {
        final JSONObject schemaType = types.getJSONObject(typeName);
        if (schemaType.has("bucketSelectionStrategy")) {
          final JSONObject bucketSelectionStrategy = schemaType.getJSONObject("bucketSelectionStrategy");

          final Object[] properties = bucketSelectionStrategy.has("properties") ?
              bucketSelectionStrategy.getJSONArray("properties").toList().toArray() :
              new Object[0];

          final DocumentType type = getType(typeName);
          type.setBucketSelectionStrategy(bucketSelectionStrategy.getString("name"), properties);
        }
      }

      if (saveConfiguration)
        saveConfiguration();

    } catch (final Exception e) {
      LogManager.instance().log(this, Level.SEVERE, "Error on loading schema. The schema will be reset", e);
    } finally {
      readingFromFile = false;
      loadInRamCompleted = true;

      if (dirtyConfiguration)
        saveConfiguration();

      rebuildBucketTypeMap();
    }
  }

  public synchronized void saveConfiguration() {
    rebuildBucketTypeMap();

    if (readingFromFile || !loadInRamCompleted || multipleUpdate || database.isTransactionActive()) {
      // POSTPONE THE SAVING
      dirtyConfiguration = true;
      return;
    }

    try {
      versionSerial.incrementAndGet();

      update(toJSON());

      dirtyConfiguration = false;

    } catch (final IOException e) {
      LogManager.instance().log(this, Level.SEVERE, "Error on saving schema configuration to file: %s", e, databasePath + File.separator + SCHEMA_FILE_NAME);
    }
  }

  public synchronized JSONObject toJSON() {
    final JSONObject root = new JSONObject();
    root.put("schemaVersion", versionSerial.get());
    root.put("dbmsVersion", Constants.getRawVersion());
    root.put("dbmsBuild", Constants.getBuildNumber());

    final JSONObject settings = new JSONObject();
    root.put("settings", settings);

    settings.put("zoneId", zoneId.getId());
    settings.put("dateFormat", dateFormat);
    settings.put("dateTimeFormat", dateTimeFormat);

    final JSONObject types = new JSONObject();
    root.put("types", types);

    for (final DocumentType t : this.types.values())
      types.put(t.getName(), t.toJSON());

    return root;
  }

  public void registerFile(final Component file) {
    final int fileId = file.getFileId();

    while (files.size() < fileId + 1)
      files.add(null);

    if (files.get(fileId) != null)
      throw new SchemaException("File with id '" + fileId + "' already exists (previous=" + files.get(fileId) + " new=" + file + ")");

    files.set(fileId, file);
  }

  public void initComponents() {
    for (final Component f : files)
      if (f != null)
        f.onAfterLoad();
  }

  @Override
  public Schema registerFunctionLibrary(final FunctionLibraryDefinition library) {
    if (functionLibraries.putIfAbsent(library.getName(), library) != null)
      throw new IllegalArgumentException("Function library '" + library.getName() + "' already registered");
    return this;
  }

  @Override
  public Schema unregisterFunctionLibrary(final String name) {
    functionLibraries.remove(name);
    return this;
  }

  @Override
  public Iterable<FunctionLibraryDefinition> getFunctionLibraries() {
    return functionLibraries.values();
  }

  @Override
  public boolean hasFunctionLibrary(final String name) {
    return functionLibraries.containsKey(name);
  }

  public FunctionLibraryDefinition getFunctionLibrary(final String name) {
    final FunctionLibraryDefinition flib = functionLibraries.get(name);
    if (flib == null)
      throw new IllegalArgumentException("Function library '" + name + "' not defined");
    return flib;
  }

  @Override
  public FunctionDefinition getFunction(final String libraryName, final String functionName) throws IllegalArgumentException {
    return getFunctionLibrary(libraryName).getFunction(functionName);
  }

  public boolean isDirty() {
    return dirtyConfiguration;
  }

  public File getConfigurationFile() {
    return configurationFile;
  }

  public long getVersion() {
    return versionSerial.get();
  }

  public synchronized void update(final JSONObject newSchema) throws IOException {
    if (newSchema.has("schemaVersion"))
      versionSerial.set(newSchema.getLong("schemaVersion"));

    final String latestSchema = newSchema.toString();

    if (configurationFile.exists()) {
      final File copy = new File(databasePath + File.separator + SCHEMA_PREV_FILE_NAME);
      if (copy.exists())
        if (!copy.delete())
          LogManager.instance().log(this, Level.WARNING, "Error on deleting previous schema file '%s'", null, copy);

      if (!configurationFile.renameTo(copy))
        LogManager.instance().log(this, Level.WARNING, "Error on renaming previous schema file '%s'", null, copy);
    }

    try (final FileWriter file = new FileWriter(databasePath + File.separator + SCHEMA_FILE_NAME)) {
      file.write(latestSchema);
    }

    database.getExecutionPlanCache().invalidate();
  }

  protected <RET> RET recordFileChanges(final Callable<Object> callback) {
    if (readingFromFile || !loadInRamCompleted) {
      try {
        return (RET) callback.call();
      } catch (final Exception e) {
        throw new DatabaseOperationException("Error on updating the schema", e);
      }
    }

    final boolean madeDirty = !dirtyConfiguration;
    if (madeDirty)
      dirtyConfiguration = true;

    boolean executed = false;
    try {
      final RET result = database.getWrappedDatabaseInstance().recordFileChanges(callback);
      executed = true;
      saveConfiguration();

      // INVALIDATE EXECUTION PLAN IN CASE TYPE OR INDEX CONCUR IN THE GENERATED PLANS
      database.getExecutionPlanCache().invalidate();

      return result;

    } finally {
      if (!executed && madeDirty)
        // ROLLBACK THE DIRTY STATUS
        dirtyConfiguration = false;
    }
  }

  protected Index createBucketIndex(final DocumentType type, final Type[] keyTypes, final Bucket bucket, final String typeName, final INDEX_TYPE indexType,
      final boolean unique, final int pageSize, final LSMTreeIndexAbstract.NULL_STRATEGY nullStrategy, final Index.BuildIndexCallback callback,
      final String[] propertyNames, final TypeIndex propIndex) {
    database.checkPermissionsOnDatabase(SecurityDatabaseUser.DATABASE_ACCESS.UPDATE_SCHEMA);

    if (bucket == null)
      throw new IllegalArgumentException("bucket is null");

    final String indexName = FileUtils.encode(bucket.getName(), encoding) + "_" + System.nanoTime();

    if (indexMap.containsKey(indexName))
      throw new DatabaseMetadataException("Cannot create index '" + indexName + "' on type '" + typeName + "' because it already exists");

    final IndexBuilder<Index> builder = buildBucketIndex(typeName, bucket.getName(), propertyNames).withUnique(unique).withType(indexType)
        .withFilePath(databasePath + File.separator + indexName).withKeyTypes(keyTypes).withPageSize(pageSize).withNullStrategy(nullStrategy)
        .withCallback(callback).withIndexName(indexName);

    final IndexInternal index = indexFactory.createIndex(builder);

    try {
      registerFile(index.getComponent());

      indexMap.put(indexName, index);

      type.addIndexInternal(index, bucket.getFileId(), propertyNames, propIndex);
      index.build(BUILD_TX_BATCH_SIZE, callback);

      return index;

    } catch (final Exception e) {
      dropIndex(indexName);
      throw new IndexException("Error on creating index '" + indexName + "'", e);
    }
  }

  protected void updateSecurity() {
    if (security != null)
      security.updateSchema(database);
  }

  /**
   * Replaces the map to allow concurrent usage while rebuilding the map.
   */
  private void rebuildBucketTypeMap() {
    final Map<Integer, DocumentType> newBucketId2TypeMap = new HashMap<>();

    for (final DocumentType t : types.values()) {
      for (final Bucket b : t.getBuckets(false))
        newBucketId2TypeMap.put(b.getFileId(), t);
    }

    bucketId2TypeMap = newBucketId2TypeMap;
  }
}<|MERGE_RESOLUTION|>--- conflicted
+++ resolved
@@ -971,14 +971,8 @@
                 orphanIndexes.put(indexName, indexJSON);
                 indexJSON.put("type", typeName);
                 LogManager.instance().log(this, Level.WARNING, "Cannot find bucket '%s' defined in index '%s'. Ignoring it", null, bucketName, index.getName());
-<<<<<<< HEAD
               } else
                 type.addIndexInternal(index, bucket.getFileId(), properties, null);
-=======
-              } else {
-                type.addIndexInternal(index, bucket.getId(), properties, null);
-              }
->>>>>>> 42252231
 
             } else {
               orphanIndexes.put(indexName, indexJSON);
