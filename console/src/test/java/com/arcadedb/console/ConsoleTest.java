--- conflicted
+++ resolved
@@ -527,10 +527,6 @@
    */
   @Test
   public void testDuplicateEntries() throws IOException {
-<<<<<<< HEAD
-=======
-    FileUtils.deleteRecursively(new File("./target/databases/duptest"));
->>>>>>> e94657c9
     assertThat(console.parse("create database duptest")).isTrue();
 
     assertThat(console.parse("CREATE DOCUMENT TYPE doc")).isTrue();
