--- conflicted
+++ resolved
@@ -192,11 +192,7 @@
         else if (lineLowerCase.startsWith("commit"))
           executeCommit();
         else if (lineLowerCase.startsWith("list databases"))
-<<<<<<< HEAD
-          executeList(line);
-=======
           executeListDatabases(line);
->>>>>>> dc5ad7f6
         else if (lineLowerCase.startsWith("connect"))
           executeConnect(line);
         else if (lineLowerCase.startsWith("create database"))
@@ -322,11 +318,7 @@
     }
   }
 
-<<<<<<< HEAD
-  private void executeList(final String line) {
-=======
   private void executeListDatabases(final String line) {
->>>>>>> dc5ad7f6
     final String url = line.substring("list databases".length()).trim();
 
     final String[] urlParts = url.split(" ");
@@ -693,11 +685,7 @@
     outputLine("help|?                                            -> ask for this help");
     outputLine("info types                                        -> prints available types");
     outputLine("info transaction                                  -> prints current transaction");
-<<<<<<< HEAD
     outputLine("list databases |remote:<url> <user> <pw>          -> prints list of databases");
-=======
-    outputLine("list databases |remote:<url> <user> <pw>          -> lists databases");
->>>>>>> dc5ad7f6
     outputLine("load <path>                                       -> runs local script");
     outputLine("rollback                                          -> rolls back current transaction");
     outputLine("set language = sql|sqlscript|cypher|gremlin|mongo -> sets console query language");
