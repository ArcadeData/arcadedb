<?xml version="1.0" encoding="UTF-8"?>
<!--
    Copyright © 2021-present Arcade Data Ltd (info@arcadedata.com)

    Licensed under the Apache License, Version 2.0 (the "License");
    you may not use this file except in compliance with the License.
    You may obtain a copy of the License at

        http://www.apache.org/licenses/LICENSE-2.0

    Unless required by applicable law or agreed to in writing, software
    distributed under the License is distributed on an "AS IS" BASIS,
    WITHOUT WARRANTIES OR CONDITIONS OF ANY KIND, either express or implied.
    See the License for the specific language governing permissions and
    limitations under the License.

    SPDX-FileCopyrightText: 2021-present Arcade Data Ltd (info@arcadedata.com)
    SPDX-License-Identifier: Apache-2.0
-->
<project xmlns="http://maven.apache.org/POM/4.0.0"
         xmlns:xsi="http://www.w3.org/2001/XMLSchema-instance"
         xsi:schemaLocation="http://maven.apache.org/POM/4.0.0 http://maven.apache.org/xsd/maven-4.0.0.xsd">
    <modelVersion>4.0.0</modelVersion>
    <parent>
        <groupId>com.arcadedb</groupId>
        <artifactId>arcadedb-parent</artifactId>
        <version>23.3.1-SNAPSHOT</version>
        <relativePath>../pom.xml</relativePath>
    </parent>

    <artifactId>arcadedb-mongodbw</artifactId>
    <packaging>jar</packaging>

    <properties>
<<<<<<< HEAD
        <mongo-java-server.version>1.42.0</mongo-java-server.version>
        <mongo-java-driver.version>3.12.11</mongo-java-driver.version>
        <netty.version>4.1.85.Final</netty.version>
=======
        <mongo-java-server.version>1.41.0</mongo-java-server.version>
        <mongo-java-driver.version>3.12.12</mongo-java-driver.version>
        <netty.version>4.1.86.Final</netty.version>
>>>>>>> fe03835c
    </properties>

    <dependencies>
        <dependency>
            <groupId>com.arcadedb</groupId>
            <artifactId>arcadedb-server</artifactId>
            <version>${project.parent.version}</version>
            <scope>provided</scope>
        </dependency>
        <dependency>
            <groupId>de.bwaldvogel</groupId>
            <artifactId>mongo-java-server</artifactId>
            <version>${mongo-java-server.version}</version>
        </dependency>
        <dependency>
            <groupId>org.mongodb</groupId>
            <artifactId>mongo-java-driver</artifactId>
            <version>${mongo-java-driver.version}</version>
            <scope>test</scope>
        </dependency>
        <dependency>
            <groupId>io.netty</groupId>
            <artifactId>netty-transport</artifactId>
            <version>${netty.version}</version>
            <scope>compile</scope>
        </dependency>

        <dependency>
            <groupId>com.arcadedb</groupId>
            <artifactId>arcadedb-server</artifactId>
            <version>${project.parent.version}</version>
            <scope>test</scope>
            <type>test-jar</type>
        </dependency>
    </dependencies>

    <build>
        <plugins>
            <plugin>
                <groupId>org.apache.maven.plugins</groupId>
                <artifactId>maven-shade-plugin</artifactId>
                <version>${maven-shade-plugin.version}</version>
                <executions>
                    <execution>
                        <phase>package</phase>
                        <goals>
                            <goal>shade</goal>
                        </goals>
                    </execution>
                </executions>
            </plugin>
        </plugins>
    </build>

</project><|MERGE_RESOLUTION|>--- conflicted
+++ resolved
@@ -32,15 +32,9 @@
     <packaging>jar</packaging>
 
     <properties>
-<<<<<<< HEAD
         <mongo-java-server.version>1.42.0</mongo-java-server.version>
         <mongo-java-driver.version>3.12.11</mongo-java-driver.version>
-        <netty.version>4.1.85.Final</netty.version>
-=======
-        <mongo-java-server.version>1.41.0</mongo-java-server.version>
-        <mongo-java-driver.version>3.12.12</mongo-java-driver.version>
         <netty.version>4.1.86.Final</netty.version>
->>>>>>> fe03835c
     </properties>
 
     <dependencies>
